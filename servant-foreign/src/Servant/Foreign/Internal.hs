--- conflicted
+++ resolved
@@ -15,7 +15,6 @@
 
 module Servant.Foreign.Internal where
 
-<<<<<<< HEAD
 import Control.Lens
   ( Getter
   , makeLenses
@@ -26,9 +25,6 @@
   , (<>~)
   , (?~)
   )
-=======
-import Control.Lens (Getter, makeLenses, makePrisms, (%~), (&), (.~), (<>~))
->>>>>>> bac8d0a6
 import Data.Data (Data)
 import Data.Kind (Type)
 import Data.Proxy
@@ -352,11 +348,7 @@
     req
       & reqFuncName . _FunctionName %~ (methodLC :)
       & reqMethod .~ method
-<<<<<<< HEAD
       & reqReturnType ?~ retType
-=======
-      & reqReturnType .~ Just retType
->>>>>>> bac8d0a6
     where
       retType = typeFor lang (Proxy :: Proxy ftype) (Proxy :: Proxy a)
       method = reflectMethod (Proxy :: Proxy method)
@@ -372,11 +364,7 @@
     req
       & reqFuncName . _FunctionName %~ (methodLC :)
       & reqMethod .~ method
-<<<<<<< HEAD
       & reqReturnType ?~ retType
-=======
-      & reqReturnType .~ Just retType
->>>>>>> bac8d0a6
     where
       retType = typeFor lang (Proxy :: Proxy ftype) (Proxy :: Proxy NoContent)
       method = reflectMethod (Proxy :: Proxy method)
@@ -393,11 +381,7 @@
     req
       & reqFuncName . _FunctionName %~ (methodLC :)
       & reqMethod .~ method
-<<<<<<< HEAD
       & reqReturnType ?~ retType
-=======
-      & reqReturnType .~ Just retType
->>>>>>> bac8d0a6
     where
       retType = typeFor lang (Proxy :: Proxy ftype) (Proxy :: Proxy a)
       method = reflectMethod (Proxy :: Proxy method)
@@ -540,12 +524,7 @@
 instance HasForeign lang ftype api => HasForeign lang ftype (Vault :> api) where
   type Foreign ftype (Vault :> api) = Foreign ftype api
 
-<<<<<<< HEAD
-  foreignFor lang ftype Proxy = foreignFor lang ftype (Proxy :: Proxy api)
-=======
-  foreignFor lang ftype Proxy req =
-    foreignFor lang ftype (Proxy :: Proxy api) req
->>>>>>> bac8d0a6
+  foreignFor lang ftype Proxy = foreignFor lang ftype (Proxy :: Proxy api)
 
 instance
   HasForeign lang ftype api
@@ -590,12 +569,7 @@
 instance HasForeign lang ftype (ToServantApi r) => HasForeign lang ftype (NamedRoutes r) where
   type Foreign ftype (NamedRoutes r) = Foreign ftype (ToServantApi r)
 
-<<<<<<< HEAD
   foreignFor lang ftype Proxy = foreignFor lang ftype (Proxy :: Proxy (ToServantApi r))
-=======
-  foreignFor lang ftype Proxy req =
-    foreignFor lang ftype (Proxy :: Proxy (ToServantApi r)) req
->>>>>>> bac8d0a6
 
 -- | Utility class used by 'listFromAPI' which computes
 --   the data needed to generate a function for each endpoint
@@ -613,11 +587,7 @@
   (GenerateList ftype rest, GenerateList ftype start)
   => GenerateList ftype (start :<|> rest)
   where
-<<<<<<< HEAD
   generateList (start :<|> rest) = generateList start ++ generateList rest
-=======
-  generateList (start :<|> rest) = (generateList start) ++ (generateList rest)
->>>>>>> bac8d0a6
 
 -- | Generate the necessary data for codegen as a list, each 'Req'
 --   describing one endpoint from your API type.
