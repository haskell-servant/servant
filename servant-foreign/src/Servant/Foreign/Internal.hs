--- conflicted
+++ resolved
@@ -417,7 +417,6 @@
         { _argName = PathSegment str
         , _argType = typeFor lang ftype (Proxy :: Proxy Bool) }
 
-<<<<<<< HEAD
 instance (HasForeignType lang ftype (RequiredArgument mods a), HasForeign lang ftype api)
   => HasForeign lang ftype (QueryParamForm' mods a :> api) where
   type Foreign ftype (QueryParamForm' mods a :> api) = Foreign ftype api
@@ -430,7 +429,6 @@
         { _argName = PathSegment ""
         , _argType = typeFor lang (Proxy :: Proxy ftype) (Proxy :: Proxy (RequiredArgument mods a)) }
 
-=======
 instance
   (HasForeignType lang ftype (Maybe a), HasForeign lang ftype api)
   => HasForeign lang ftype (Fragment a :> api) where
@@ -440,7 +438,7 @@
       req & reqUrl . frag .~ Just argT
     where
       argT = typeFor lang (Proxy :: Proxy ftype) (Proxy :: Proxy (Maybe a))
->>>>>>> 04e4de52
+
 
 instance HasForeign lang ftype Raw where
   type Foreign ftype Raw = HTTP.Method -> Req ftype
