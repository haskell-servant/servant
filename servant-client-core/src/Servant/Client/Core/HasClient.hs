--- conflicted
+++ resolved
@@ -74,21 +74,12 @@
                  EmptyAPI, Fragment, FramingRender (..), FramingUnrender (..),
                  FromSourceIO (..), Header', Headers (..), HttpVersion,
                  IsSecure, MimeRender (mimeRender),
-<<<<<<< HEAD
-                 MimeUnrender (mimeUnrender), NoContent (NoContent), QueryFlag,
-                 QueryParam', QueryParams, QueryParamForm', Raw, ReflectMethod (..), RemoteHost,
-                 ReqBody', SBoolI, Stream, StreamBody', Summary, ToHttpApiData, ToForm (..),
-                 ToSourceIO (..), Vault, Verb, NoContentVerb, WithNamedContext,
-                 contentType, getHeadersHList, getResponse, toQueryParam,
-                 toUrlPiece)
-=======
                  MimeUnrender (mimeUnrender), NoContent (NoContent),
-                 NoContentVerb, QueryFlag, QueryParam', QueryParams, Raw,
+                 NoContentVerb, QueryFlag, QueryParam', QueryParams, QueryParamForm', Raw,
                  ReflectMethod (..), RemoteHost, ReqBody', SBoolI, Stream,
-                 StreamBody', Summary, ToHttpApiData, ToSourceIO (..), Vault,
+                 StreamBody', Summary, ToForm (..), ToHttpApiData, ToSourceIO (..), Vault,
                  Verb, WithNamedContext, WithStatus (..), contentType, getHeadersHList,
                  getResponse, toEncodedUrlPiece, toUrlPiece)
->>>>>>> 04e4de52
 import           Servant.API.ContentTypes
                  (contentTypes, AllMime (allMime), AllMimeUnrender (allMimeUnrender))
 import           Servant.API.TypeLevel (FragmentUnique, AtLeastOneFragment)
