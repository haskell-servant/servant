--- conflicted
+++ resolved
@@ -63,31 +63,18 @@
                  (SockAddr)
 import           Network.Wai
                  (Application, Request, httpVersion, isSecure, lazyRequestBody,
-<<<<<<< HEAD
-                 queryString, rawQueryString, remoteHost, requestBody, requestHeaders,
-=======
-                 queryString, remoteHost, getRequestBodyChunk, requestHeaders,
->>>>>>> 04e4de52
+                 queryString, rawQueryString, remoteHost, getRequestBodyChunk, requestHeaders,
                  requestMethod, responseLBS, responseStream, vault)
 import           Prelude ()
 import           Prelude.Compat
 import           Servant.API
                  ((:<|>) (..), (:>), Accept (..), BasicAuth, Capture',
-<<<<<<< HEAD
-                 CaptureAll, Description, EmptyAPI, FramingRender (..),
-                 FramingUnrender (..), FromSourceIO (..), Header', If,
-                 IsSecure (..), QueryFlag, QueryParam', QueryParamForm', QueryParams, Raw,
-                 ReflectMethod (reflectMethod), RemoteHost, ReqBody',
-                 SBool (..), SBoolI (..), SourceIO, Stream, StreamBody',
-                 Summary, ToSourceIO (..), Vault, Verb, NoContentVerb,
-=======
                  CaptureAll, Description, EmptyAPI, Fragment,
                  FramingRender (..), FramingUnrender (..), FromSourceIO (..),
                  Header', If, IsSecure (..), NoContentVerb, QueryFlag,
-                 QueryParam', QueryParams, Raw, ReflectMethod (reflectMethod),
+                 QueryParam', QueryParams, QueryParamForm', Raw, ReflectMethod (reflectMethod),
                  RemoteHost, ReqBody', SBool (..), SBoolI (..), SourceIO,
                  Stream, StreamBody', Summary, ToSourceIO (..), Vault, Verb,
->>>>>>> 04e4de52
                  WithNamedContext)
 import           Servant.API.ContentTypes
                  (AcceptHeader (..), AllCTRender (..), AllCTUnrender (..),
