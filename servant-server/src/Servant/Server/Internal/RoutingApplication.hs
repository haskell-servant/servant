{-# LANGUAGE CPP                        #-}
{-# LANGUAGE DeriveFunctor              #-}
{-# LANGUAGE FlexibleInstances          #-}
{-# LANGUAGE GADTs                      #-}
{-# LANGUAGE GeneralizedNewtypeDeriving #-}
{-# LANGUAGE MultiParamTypeClasses      #-}
{-# LANGUAGE RecordWildCards            #-}
{-# LANGUAGE TypeFamilies               #-}
{-# LANGUAGE TypeOperators              #-}
{-# LANGUAGE UndecidableInstances       #-}
module Servant.Server.Internal.RoutingApplication where

<<<<<<< HEAD
import           Control.DeepSeq                    (force)
import           Control.Monad                      (ap, liftM)
import           Control.Monad.Base                 (MonadBase (..))
import           Control.Monad.Catch                (MonadThrow (..))
import           Control.Monad.Reader               (MonadReader (..), ReaderT (..), runReaderT)
import           Control.Monad.Trans                (MonadIO (..), MonadTrans (..))
import           Control.Monad.Trans.Control        (ComposeSt, MonadBaseControl (..), MonadTransControl (..),
                                                     defaultLiftBaseWith, defaultRestoreM)
import           Control.Monad.Trans.Resource       (MonadResource (..), ResourceT, runResourceT, transResourceT, withInternalState, runInternalState)
import           Network.Wai                        (Application, Request, Response, ResponseReceived)
import           Prelude                            ()
=======
import           Control.Monad
                 (ap, liftM)
import           Control.Monad.Base
                 (MonadBase (..))
import           Control.Monad.Catch
                 (MonadThrow (..))
import           Control.Monad.Reader
                 (MonadReader (..), ReaderT (..), runReaderT)
import           Control.Monad.Trans
                 (MonadIO (..), MonadTrans (..))
import           Control.Monad.Trans.Control
                 (ComposeSt, MonadBaseControl (..), MonadTransControl (..),
                 defaultLiftBaseWith, defaultRestoreM)
import           Control.Monad.Trans.Resource
                 (MonadResource (..), ResourceT, runInternalState,
                 runResourceT, transResourceT, withInternalState)
import           Network.Wai
                 (Application, Request, Response, ResponseReceived)
import           Prelude ()
>>>>>>> f536c90f
import           Prelude.Compat
import           Servant.Server.Internal.Handler
import           Servant.Server.Internal.ServantErr

type RoutingApplication =
     Request -- ^ the request, the field 'pathInfo' may be modified by url routing
  -> (RouteResult Response -> IO ResponseReceived) -> IO ResponseReceived

-- | The result of matching against a path in the route tree.
data RouteResult a =
    Fail ServantErr           -- ^ Keep trying other paths. The @ServantErr@
                              -- should only be 404, 405 or 406.
  | FailFatal !ServantErr     -- ^ Don't try other paths.
  | Route !a
  deriving (Eq, Show, Read, Functor)

instance Applicative RouteResult where
    pure = return
    (<*>) = ap

instance Monad RouteResult where
    return = Route
    Route a     >>= f = f a
    Fail e      >>= _ = Fail e
    FailFatal e >>= _ = FailFatal e

newtype RouteResultT m a = RouteResultT { runRouteResultT :: m (RouteResult a) }
  deriving (Functor)

instance MonadTrans RouteResultT where
    lift = RouteResultT . liftM Route

instance (Functor m, Monad m) => Applicative (RouteResultT m) where
    pure  = return
    (<*>) = ap

instance Monad m => Monad (RouteResultT m) where
    return = RouteResultT . return . Route
    m >>= k = RouteResultT $ do
        a <- runRouteResultT m
        case a of
            Fail e      -> return $ Fail e
            FailFatal e -> return $ FailFatal e
            Route b     -> runRouteResultT (k b)

instance MonadIO m => MonadIO (RouteResultT m) where
    liftIO = lift . liftIO

instance MonadBase b m => MonadBase b (RouteResultT m) where
    liftBase = lift . liftBase

instance MonadBaseControl b m => MonadBaseControl b (RouteResultT m) where
    type StM (RouteResultT m) a = ComposeSt RouteResultT m a
    liftBaseWith = defaultLiftBaseWith
    restoreM     = defaultRestoreM

instance MonadTransControl RouteResultT where
    type StT RouteResultT a = RouteResult a
    liftWith f = RouteResultT $ liftM return $ f runRouteResultT
    restoreT = RouteResultT

instance MonadThrow m => MonadThrow (RouteResultT m) where
    throwM = lift . throwM

toApplication :: Bool -> RoutingApplication -> Application
toApplication fullyEvaluate ra request respond =
  ra request (maybeEval routingRespond)
  where
    maybeEval :: (RouteResult Response -> IO ResponseReceived)
              -> RouteResult Response -> IO ResponseReceived
    maybeEval resp =
      if fullyEvaluate
        then force resp
        else resp 
    routingRespond :: RouteResult Response -> IO ResponseReceived
    routingRespond (Fail err)      = respond $ responseServantErr err
    routingRespond (FailFatal err) = respond $ responseServantErr err
    routingRespond (Route v)       = respond v

-- | A 'Delayed' is a representation of a handler with scheduled
-- delayed checks that can trigger errors.
--
-- Why would we want to delay checks?
--
-- There are two reasons:
--
-- 1. In a straight-forward implementation, the order in which we
-- perform checks will determine the error we generate. This is
-- because once an error occurs, we would abort and not perform
-- any subsequent checks, but rather return the current error.
--
-- This is not a necessity: we could continue doing other checks,
-- and choose the preferred error. However, that would in general
-- mean more checking, which leads us to the other reason.
--
-- 2. We really want to avoid doing certain checks too early. For
-- example, captures involve parsing, and are much more costly
-- than static route matches. In particular, if several paths
-- contain the "same" capture, we'd like as much as possible to
-- avoid trying the same parse many times. Also tricky is the
-- request body. Again, this involves parsing, but also, WAI makes
-- obtaining the request body a side-effecting operation. We
-- could/can work around this by manually caching the request body,
-- but we'd rather keep the number of times we actually try to
-- decode the request body to an absolute minimum.
--
-- We prefer to have the following relative priorities of error
-- codes:
--
-- @
-- 404
-- 405 (bad method)
-- 401 (unauthorized)
-- 415 (unsupported media type)
-- 406 (not acceptable)
-- 400 (bad request)
-- @
--
-- Therefore, while routing, we delay most checks so that they
-- will ultimately occur in the right order.
--
-- A 'Delayed' contains many delayed blocks of tests, and
-- the actual handler:
--
-- 1. Delayed captures. These can actually cause 404, and
-- while they're costly, they should be done first among the
-- delayed checks (at least as long as we do not decouple the
-- check order from the error reporting, see above). Delayed
-- captures can provide inputs to the actual handler.
--
-- 2. Method check(s). This can cause a 405. On success,
-- it does not provide an input for the handler. Method checks
-- are comparatively cheap.
--
-- 3. Authentication checks. This can cause 401.
--
-- 4. Accept and content type header checks. These checks
-- can cause 415 and 406 errors.
--
-- 5. Query parameter checks. They require parsing and can cause 400 if the
-- parsing fails. Query parameter checks provide inputs to the handler
--
-- 6. Header Checks. They also require parsing and can cause 400 if parsing fails.
--
-- 7. Body check. The request body check can cause 400.
--
data Delayed env c where
  Delayed :: { capturesD :: env -> DelayedIO captures
             , methodD   :: DelayedIO ()
             , authD     :: DelayedIO auth
             , acceptD   :: DelayedIO ()
             , contentD  :: DelayedIO contentType
             , paramsD   :: DelayedIO params
             , headersD  :: DelayedIO headers
             , bodyD     :: contentType -> DelayedIO body
             , serverD   :: captures
                         -> params
                         -> headers
                         -> auth
                         -> body
                         -> Request
                         -> RouteResult c
             } -> Delayed env c

instance Functor (Delayed env) where
  fmap f Delayed{..} =
    Delayed
      { serverD = \ c p h a b req -> f <$> serverD c p h a b req
      , ..
      } -- Note [Existential Record Update]

-- | Computations used in a 'Delayed' can depend on the
-- incoming 'Request', may perform 'IO, and result in a
-- 'RouteResult, meaning they can either suceed, fail
-- (with the possibility to recover), or fail fatally.
--
newtype DelayedIO a = DelayedIO { runDelayedIO' :: ReaderT Request (ResourceT (RouteResultT IO)) a }
  deriving
    ( Functor, Applicative, Monad
    , MonadIO, MonadReader Request
    , MonadThrow
    , MonadResource
    )

instance MonadBase IO DelayedIO where
    liftBase = liftIO

liftRouteResult :: RouteResult a -> DelayedIO a
liftRouteResult x = DelayedIO $ lift . lift $ RouteResultT . return $ x

instance MonadBaseControl IO DelayedIO where
    -- type StM DelayedIO a = StM (ReaderT Request (ResourceT (RouteResultT IO))) a
    -- liftBaseWith f = DelayedIO $ liftBaseWith $ \g -> f (g . runDelayedIO')
    -- restoreM       = DelayedIO . restoreM

    type StM DelayedIO a = RouteResult a
    liftBaseWith f = DelayedIO $ ReaderT $ \req -> withInternalState $ \s ->
        liftBaseWith $ \runInBase -> f $ \x ->
            runInBase (runInternalState (runReaderT (runDelayedIO' x) req) s)
    restoreM      = DelayedIO . lift . withInternalState . const . restoreM


runDelayedIO :: DelayedIO a -> Request -> ResourceT IO (RouteResult a)
runDelayedIO m req = transResourceT runRouteResultT $ runReaderT (runDelayedIO' m) req

-- | A 'Delayed' without any stored checks.
emptyDelayed :: RouteResult a -> Delayed env a
emptyDelayed result =
  Delayed (const r) r r r r r r (const r) (\ _ _ _ _ _ _ -> result)
  where
    r = return ()

-- | Fail with the option to recover.
delayedFail :: ServantErr -> DelayedIO a
delayedFail err = liftRouteResult $ Fail err

-- | Fail fatally, i.e., without any option to recover.
delayedFailFatal :: ServantErr -> DelayedIO a
delayedFailFatal err = liftRouteResult $ FailFatal err

-- | Gain access to the incoming request.
withRequest :: (Request -> DelayedIO a) -> DelayedIO a
withRequest f = do
    req <- ask
    f req

-- | Add a capture to the end of the capture block.
addCapture :: Delayed env (a -> b)
           -> (captured -> DelayedIO a)
           -> Delayed (captured, env) b
addCapture Delayed{..} new =
  Delayed
    { capturesD = \ (txt, env) -> (,) <$> capturesD env <*> new txt
    , serverD   = \ (x, v) p h a b req -> ($ v) <$> serverD x p h a b req
    , ..
    } -- Note [Existential Record Update]

-- | Add a parameter check to the end of the params block
addParameterCheck :: Delayed env (a -> b)
                  -> DelayedIO a
                  -> Delayed env b
addParameterCheck Delayed {..} new =
  Delayed
    { paramsD = (,) <$> paramsD <*> new
    , serverD = \c (p, pNew) h a b req -> ($ pNew) <$> serverD c p h a b req
    , ..
    }

-- | Add a parameter check to the end of the params block
addHeaderCheck :: Delayed env (a -> b)
               -> DelayedIO a
               -> Delayed env b
addHeaderCheck Delayed {..} new =
  Delayed
    { headersD = (,) <$> headersD <*> new
    , serverD = \c p (h, hNew) a b req -> ($ hNew) <$> serverD c p h a b req
    , ..
    }

-- | Add a method check to the end of the method block.
addMethodCheck :: Delayed env a
               -> DelayedIO ()
               -> Delayed env a
addMethodCheck Delayed{..} new =
  Delayed
    { methodD = methodD <* new
    , ..
    } -- Note [Existential Record Update]

-- | Add an auth check to the end of the auth block.
addAuthCheck :: Delayed env (a -> b)
             -> DelayedIO a
             -> Delayed env b
addAuthCheck Delayed{..} new =
  Delayed
    { authD   = (,) <$> authD <*> new
    , serverD = \ c p h (y, v) b req -> ($ v) <$> serverD c p h y b req
    , ..
    } -- Note [Existential Record Update]

-- | Add a content type and body checks around parameter checks.
--
-- We'll report failed content type check (415), before trying to parse
-- query parameters (400). Which, in turn, happens before request body parsing.
addBodyCheck :: Delayed env (a -> b)
             -> DelayedIO c         -- ^ content type check
             -> (c -> DelayedIO a)  -- ^ body check
             -> Delayed env b
addBodyCheck Delayed{..} newContentD newBodyD =
  Delayed
    { contentD = (,) <$> contentD <*> newContentD
    , bodyD    = \(content, c) -> (,) <$> bodyD content <*> newBodyD c
    , serverD  = \ c p h a (z, v) req -> ($ v) <$> serverD c p h a z req
    , ..
    } -- Note [Existential Record Update]


-- | Add an accept header check before handling parameters.
-- In principle, we'd like
-- to take a bad body (400) response take precedence over a
-- failed accept check (406). BUT to allow streaming the body,
-- we cannot run the body check and then still backtrack.
-- We therefore do the accept check before the body check,
-- when we can still backtrack. There are other solutions to
-- this, but they'd be more complicated (such as delaying the
-- body check further so that it can still be run in a situation
-- where we'd otherwise report 406).
addAcceptCheck :: Delayed env a
               -> DelayedIO ()
               -> Delayed env a
addAcceptCheck Delayed{..} new =
  Delayed
    { acceptD = acceptD *> new
    , ..
    } -- Note [Existential Record Update]

-- | Many combinators extract information that is passed to
-- the handler without the possibility of failure. In such a
-- case, 'passToServer' can be used.
passToServer :: Delayed env (a -> b) -> (Request -> a) -> Delayed env b
passToServer Delayed{..} x =
  Delayed
    { serverD = \ c p h a b req -> ($ x req) <$> serverD c p h a b req
    , ..
    } -- Note [Existential Record Update]

-- | Run a delayed server. Performs all scheduled operations
-- in order, and passes the results from the capture and body
-- blocks on to the actual handler.
--
-- This should only be called once per request; otherwise the guarantees about
-- effect and HTTP error ordering break down.
runDelayed :: Delayed env a
           -> env
           -> Request
           -> ResourceT IO (RouteResult a)
runDelayed Delayed{..} env = runDelayedIO $ do
    r <- ask
    c <- capturesD env
    methodD
    a <- authD
    acceptD
    content <- contentD
    p <- paramsD       -- Has to be before body parsing, but after content-type checks
    h <- headersD
    b <- bodyD content
    liftRouteResult (serverD c p h a b r)

-- | Runs a delayed server and the resulting action.
-- Takes a continuation that lets us send a response.
-- Also takes a continuation for how to turn the
-- result of the delayed server into a response.
runAction :: Delayed env (Handler a)
          -> env
          -> Request
          -> (RouteResult Response -> IO r)
          -> (a -> RouteResult Response)
          -> IO r
runAction action env req respond k = runResourceT $
    runDelayed action env req >>= go >>= liftIO . respond
  where
    go (Fail e)      = return $ Fail e
    go (FailFatal e) = return $ FailFatal e
    go (Route a)     = liftIO $ do
      e <- runHandler a
      case e of
        Left err -> return . Route $ responseServantErr err
        Right x  -> return $! k x

{- Note [Existential Record Update]
~~~~~~~~~~~~~~~~~~~~~~~~~~~~~~~~~~~

Due to GHC issue <https://ghc.haskell.org/trac/ghc/ticket/2595 2595>, we cannot
do the more succint thing - just update the records we actually change.
-}<|MERGE_RESOLUTION|>--- conflicted
+++ resolved
@@ -10,19 +10,8 @@
 {-# LANGUAGE UndecidableInstances       #-}
 module Servant.Server.Internal.RoutingApplication where
 
-<<<<<<< HEAD
-import           Control.DeepSeq                    (force)
-import           Control.Monad                      (ap, liftM)
-import           Control.Monad.Base                 (MonadBase (..))
-import           Control.Monad.Catch                (MonadThrow (..))
-import           Control.Monad.Reader               (MonadReader (..), ReaderT (..), runReaderT)
-import           Control.Monad.Trans                (MonadIO (..), MonadTrans (..))
-import           Control.Monad.Trans.Control        (ComposeSt, MonadBaseControl (..), MonadTransControl (..),
-                                                     defaultLiftBaseWith, defaultRestoreM)
-import           Control.Monad.Trans.Resource       (MonadResource (..), ResourceT, runResourceT, transResourceT, withInternalState, runInternalState)
-import           Network.Wai                        (Application, Request, Response, ResponseReceived)
-import           Prelude                            ()
-=======
+import           Control.DeepSeq
+                 (force)
 import           Control.Monad
                  (ap, liftM)
 import           Control.Monad.Base
@@ -42,7 +31,6 @@
 import           Network.Wai
                  (Application, Request, Response, ResponseReceived)
 import           Prelude ()
->>>>>>> f536c90f
 import           Prelude.Compat
 import           Servant.Server.Internal.Handler
 import           Servant.Server.Internal.ServantErr
@@ -116,7 +104,7 @@
     maybeEval resp =
       if fullyEvaluate
         then force resp
-        else resp 
+        else resp
     routingRespond :: RouteResult Response -> IO ResponseReceived
     routingRespond (Fail err)      = respond $ responseServantErr err
     routingRespond (FailFatal err) = respond $ responseServantErr err
