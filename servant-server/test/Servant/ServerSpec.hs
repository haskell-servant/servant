--- conflicted
+++ resolved
@@ -48,16 +48,11 @@
                                              QueryFlag, QueryParam, QueryParams,
                                              Raw, RemoteHost, ReqBody,
                                              StdMethod (..), Verb, addHeader)
-<<<<<<< HEAD
-import           Servant.Server             ((.:.), AuthHandler, AuthReturnType,
+import           Servant.Server             (AuthHandler, AuthReturnType,
                                              BasicAuthCheck (BasicAuthCheck),
                                              BasicAuthResult (Authorized, Unauthorized),
-                                             Config (EmptyConfig), ConfigEntry, ServantErr (..),
+                                             Config ((:.), EmptyConfig), ServantErr (..),
                                              mkAuthHandler, Server, err401, err404, serve)
-=======
-import           Servant.Server             (ServantErr (..), Server, err404,
-                                             serve, Config(EmptyConfig))
->>>>>>> 8ecc3f07
 import           Test.Hspec                 (Spec, context, describe, it,
                                              shouldBe, shouldContain)
 import qualified Test.Hspec.Wai          as THW
@@ -231,11 +226,7 @@
 queryParamSpec :: Spec
 queryParamSpec = do
   describe "Servant.API.QueryParam" $ do
-<<<<<<< HEAD
-      it "allows to retrieve simple GET parameters" $
-=======
       it "allows retrieving simple GET parameters" $
->>>>>>> 8ecc3f07
         (flip runSession) (serve queryParamApi EmptyConfig qpServer) $ do
           let params1 = "?name=bob"
           response1 <- Network.Wai.Test.request defaultRequest{
@@ -247,11 +238,7 @@
               name = "bob"
              }
 
-<<<<<<< HEAD
-      it "allows to retrieve lists in GET parameters" $
-=======
       it "allows retrieving lists in GET parameters" $
->>>>>>> 8ecc3f07
         (flip runSession) (serve queryParamApi EmptyConfig qpServer) $ do
           let params2 = "?names[]=bob&names[]=john"
           response2 <- Network.Wai.Test.request defaultRequest{
@@ -265,11 +252,7 @@
              }
 
 
-<<<<<<< HEAD
-      it "allows to retrieve value-less GET parameters" $
-=======
       it "allows retrieving value-less GET parameters" $
->>>>>>> 8ecc3f07
         (flip runSession) (serve queryParamApi EmptyConfig qpServer) $ do
           let params3 = "?capitalize"
           response3 <- Network.Wai.Test.request defaultRequest{
@@ -356,21 +339,13 @@
         expectsString Nothing  = error "Expected a string"
 
     with (return (serve headerApi EmptyConfig expectsInt)) $ do
-<<<<<<< HEAD
-        let delete' x = Test.Hspec.Wai.request methodDelete x [("MyHeader" ,"5")]
-=======
         let delete' x = Test.Hspec.Wai.request methodDelete x [("MyHeader", "5")]
->>>>>>> 8ecc3f07
 
         it "passes the header to the handler (Int)" $
             delete' "/" "" `shouldRespondWith` 200
 
     with (return (serve headerApi EmptyConfig expectsString)) $ do
-<<<<<<< HEAD
-        let delete' x = Test.Hspec.Wai.request methodDelete x [("MyHeader" ,"more from you")]
-=======
         let delete' x = Test.Hspec.Wai.request methodDelete x [("MyHeader", "more from you")]
->>>>>>> 8ecc3f07
 
         it "passes the header to the handler (String)" $
             delete' "/" "" `shouldRespondWith` 200
@@ -562,8 +537,8 @@
 
 type instance AuthReturnType (AuthProtect "auth") = ()
 
-authConfig :: Config '[ ConfigEntry "basic" (BasicAuthCheck ())
-                      , ConfigEntry "auth"  (AuthHandler Request ())
+authConfig :: Config '[ BasicAuthCheck ()
+                      , AuthHandler Request ()
                       ]
 authConfig =
   let basicHandler = BasicAuthCheck $ (\usr pass ->
@@ -576,7 +551,7 @@
         then return ()
         else throwE err401
         )
-  in basicHandler .:. mkAuthHandler authHandler .:. EmptyConfig
+  in basicHandler :. mkAuthHandler authHandler :. EmptyConfig
 
 authSpec :: Spec
 authSpec = do
