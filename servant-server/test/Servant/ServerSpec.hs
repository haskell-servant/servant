{-# LANGUAGE CPP                  #-}
{-# LANGUAGE DataKinds            #-}
{-# LANGUAGE DeriveGeneric        #-}
{-# LANGUAGE FlexibleInstances    #-}
{-# LANGUAGE OverloadedStrings    #-}
{-# LANGUAGE PolyKinds            #-}
{-# LANGUAGE ScopedTypeVariables  #-}
{-# LANGUAGE TypeOperators        #-}
{-# LANGUAGE TypeFamilies         #-}
{-# LANGUAGE TypeSynonymInstances #-}
{-# LANGUAGE FlexibleInstances    #-}

module Servant.ServerSpec where

#if !MIN_VERSION_base(4,8,0)
import           Control.Applicative        ((<$>))
#endif
import           Control.Monad              (forM_, when, unless)
import           Control.Monad.Trans.Except (ExceptT, throwE)
import           Data.Aeson                 (FromJSON, ToJSON, decode', encode)
import           Data.ByteString.Conversion ()
import           Data.Char                  (toUpper)
import           Data.Proxy                 (Proxy (Proxy))
import           Data.String                (fromString)
import           Data.String.Conversions    (cs)
import qualified Data.Text                  as T
import           GHC.Generics               (Generic)
import           Network.HTTP.Types         (Status (..), hAccept, hContentType,
                                             methodDelete, methodGet,
                                             methodHead, methodPatch,
                                             methodPost, methodPut, ok200,
                                             parseQuery)
import           Network.Wai                (Application, Request, pathInfo,
                                             queryString, rawQueryString,
                                             responseBuilder, responseLBS)
import           Network.Wai.Internal       (Response (ResponseBuilder))
import           Network.Wai.Test           (defaultRequest, request,
                                             runSession, simpleBody,
                                             simpleHeaders, simpleStatus)
import           Servant.API                ((:<|>) (..), (:>), Capture, Delete,
                                             Get, Header (..),
                                             Headers, HttpVersion,
                                             IsSecure (..), JSON,
                                             NoContent (..), Patch, PlainText,
                                             Post, Put,
                                             QueryFlag, QueryParam, QueryParams,
<<<<<<< HEAD
                                             Raw, RemoteHost, ReqBody, GetNoContent,
                                             PostNoContent, addHeader, NoContent(..))
-- import           Servant.Server             (Server, serve, ServantErr(..), err404)
import           Test.Hspec                 (Spec, describe, it, shouldBe)
=======
                                             Raw, RemoteHost, ReqBody,
                                             StdMethod (..), Verb, addHeader)
import           Servant.Server             (ServantErr (..), Server, err404,
                                             serve)
import           Test.Hspec                 (Spec, context, describe, it,
                                             shouldBe, shouldContain)
>>>>>>> 357cc839
import           Test.Hspec.Wai             (get, liftIO, matchHeaders,
                                             matchStatus, request,
                                             shouldRespondWith, with, (<:>))

<<<<<<< HEAD
import           Servant.Server                             (Config(EmptyConfig),
                                                             ServantErr (..),
                                                             Server, err404,
                                                             serve)
import           Servant.Server.Internal.Router             (Router, Router' (LeafRouter),
                                                             runRouter,
                                                             tweakResponse)
import           Servant.Server.Internal.RoutingApplication (RouteResult (..),
                                                             toApplication)
=======
import           Servant.Server.Internal.RoutingApplication
                                            (toApplication, RouteResult(..))
import           Servant.Server.Internal.Router
                                            (tweakResponse, runRouter,
                                             Router, Router'(LeafRouter))
>>>>>>> 357cc839


-- * Specs

spec :: Spec
spec = do
  verbSpec
  captureSpec
  queryParamSpec
  reqBodySpec
  headerSpec
  rawSpec
  alternativeSpec
  responseHeadersSpec
  routerSpec
  miscCombinatorSpec

------------------------------------------------------------------------------
-- * verbSpec {{{
------------------------------------------------------------------------------

type VerbApi method status
    =                Verb method status '[JSON] Person
 :<|> "noContent" :> Verb method status '[JSON] NoContent
 :<|> "header"    :> Verb method status '[JSON] (Headers '[Header "H" Int] Person)
 :<|> "headerNC"  :> Verb method status '[JSON] (Headers '[Header "H" Int] NoContent)

verbSpec :: Spec
verbSpec = describe "Servant.API.Verb" $ do
  let server :: Server (VerbApi method status)
      server = return alice
          :<|> return NoContent
          :<|> return (addHeader 5 alice)
          :<|> return (addHeader 10 NoContent)
      get200     = Proxy :: Proxy (VerbApi 'GET 200)
      post210    = Proxy :: Proxy (VerbApi 'POST 210)
      put203     = Proxy :: Proxy (VerbApi 'PUT 203)
      delete280  = Proxy :: Proxy (VerbApi 'DELETE 280)
      patch214   = Proxy :: Proxy (VerbApi 'PATCH 214)
      wrongMethod m = if m == methodPatch then methodPost else methodPatch
      test desc api method (status :: Int) = context desc $

        with (return $ serve api server) $ do

          -- HEAD and 214/215 need not return bodies
          unless (status `elem` [214, 215] || method == methodHead) $
            it "returns the person" $ do
              response <- Test.Hspec.Wai.request method "/" [] ""
              liftIO $ statusCode (simpleStatus response) `shouldBe` status
              liftIO $ decode' (simpleBody response) `shouldBe` Just alice

          it "returns no content on NoContent" $ do
              response <- Test.Hspec.Wai.request method "/noContent" [] ""
              liftIO $ statusCode (simpleStatus response) `shouldBe` status
              liftIO $ simpleBody response `shouldBe` ""

          -- HEAD should not return body
          when (method == methodHead) $
            it "HEAD returns no content body" $ do
              response <- Test.Hspec.Wai.request method "/" [] ""
              liftIO $ simpleBody response `shouldBe` ""

          it "throws 405 on wrong method " $ do
            Test.Hspec.Wai.request (wrongMethod method) "/" [] ""
              `shouldRespondWith` 405

          it "returns headers" $ do
            response1 <- Test.Hspec.Wai.request method "/header" [] ""
            liftIO $ statusCode (simpleStatus response1) `shouldBe` status
            liftIO $ simpleHeaders response1 `shouldContain` [("H", "5")]

            response2 <- Test.Hspec.Wai.request method "/header" [] ""
            liftIO $ statusCode (simpleStatus response2) `shouldBe` status
            liftIO $ simpleHeaders response2 `shouldContain` [("H", "5")]

          it "handles trailing '/' gracefully" $ do
            response <- Test.Hspec.Wai.request method "/headerNC/" [] ""
            liftIO $ statusCode (simpleStatus response) `shouldBe` status

          it "returns 406 if the Accept header is not supported" $ do
            Test.Hspec.Wai.request method "" [(hAccept, "crazy/mime")] ""
              `shouldRespondWith` 406

          it "responds if the Accept header is supported" $ do
            response <- Test.Hspec.Wai.request method ""
               [(hAccept, "application/json")] ""
            liftIO $ statusCode (simpleStatus response) `shouldBe` status

          it "sets the Content-Type header" $ do
            response <- Test.Hspec.Wai.request method "" [] ""
            liftIO $ simpleHeaders response `shouldContain`
              [("Content-Type", "application/json")]

  test "GET 200" get200 methodGet 200
  test "POST 210" post210 methodPost 210
  test "PUT 203" put203 methodPut 203
  test "DELETE 280" delete280 methodDelete 280
  test "PATCH 214" patch214 methodPatch 214
  test "GET 200 with HEAD" get200 methodHead 200

-- }}}
------------------------------------------------------------------------------
-- * captureSpec {{{
------------------------------------------------------------------------------

type CaptureApi = Capture "legs" Integer :> Get '[JSON] Animal
captureApi :: Proxy CaptureApi
captureApi = Proxy
captureServer :: Integer -> ExceptT ServantErr IO Animal
captureServer legs = case legs of
  4 -> return jerry
  2 -> return tweety
  _ -> throwE err404

captureSpec :: Spec
captureSpec = do
  describe "Servant.API.Capture" $ do
    with (return (serve captureApi EmptyConfig captureServer)) $ do

      it "can capture parts of the 'pathInfo'" $ do
        response <- get "/2"
        liftIO $ decode' (simpleBody response) `shouldBe` Just tweety

      it "returns 404 if the decoding fails" $ do
        get "/notAnInt" `shouldRespondWith` 404

    with (return (serve
        (Proxy :: Proxy (Capture "captured" String :> Raw))
        EmptyConfig
        (\ "captured" request_ respond ->
            respond $ responseLBS ok200 [] (cs $ show $ pathInfo request_)))) $ do
      it "strips the captured path snippet from pathInfo" $ do
        get "/captured/foo" `shouldRespondWith` (fromString (show ["foo" :: String]))

<<<<<<< HEAD

type GetApi = Get '[JSON] Person
        :<|> "empty" :> GetNoContent '[JSON] NoContent
        :<|> "emptyWithHeaders" :> GetNoContent '[JSON] (Headers '[Header "H" Int] NoContent)
        :<|> "post" :> PostNoContent '[JSON] NoContent

getApi :: Proxy GetApi
getApi = Proxy

getSpec :: Spec
getSpec = do
  describe "Servant.API.Get" $ do
    let server = return alice
            :<|> return NoContent
            :<|> return (addHeader 5 NoContent)
            :<|> return NoContent

    with (return $ serve getApi EmptyConfig server) $ do

      it "allows to GET a Person" $ do
        response <- get "/"
        return response `shouldRespondWith` 200
        liftIO $ decode' (simpleBody response) `shouldBe` Just alice

      it "throws 405 (wrong method) on POSTs" $ do
        post "/" "" `shouldRespondWith` 405
        post "/empty" "" `shouldRespondWith` 405

      it "returns headers" $ do
        get "/emptyWithHeaders" `shouldRespondWith` 204 { matchHeaders = [ "H" <:> "5" ] }

      it "returns 406 if the Accept header is not supported" $ do
        Test.Hspec.Wai.request methodGet "" [(hAccept, "crazy/mime")] ""
          `shouldRespondWith` 406


headSpec :: Spec
headSpec = do
  describe "Servant.API.Head" $ do
    let server = return alice
            :<|> return NoContent
            :<|> return (addHeader 5 NoContent)
            :<|> return NoContent
    with (return $ serve getApi EmptyConfig server) $ do

      it "allows to GET a Person" $ do
        response <- Test.Hspec.Wai.request methodHead "/" [] ""
        return response `shouldRespondWith` 200
        liftIO $ decode' (simpleBody response) `shouldBe` (Nothing :: Maybe Person)

      it "does not allow HEAD to POST route" $ do
        response <- Test.Hspec.Wai.request methodHead "/post" [] ""
        return response `shouldRespondWith` 405

      it "throws 405 (wrong method) on POSTs" $ do
        post "/" "" `shouldRespondWith` 405
        post "/empty" "" `shouldRespondWith` 405

      it "returns 406 if the Accept header is not supported" $ do
        Test.Hspec.Wai.request methodHead "" [(hAccept, "crazy/mime")] ""
          `shouldRespondWith` 406

=======
-- }}}
------------------------------------------------------------------------------
-- * queryParamSpec {{{
------------------------------------------------------------------------------
>>>>>>> 357cc839

type QueryParamApi = QueryParam "name" String :> Get '[JSON] Person
                :<|> "a" :> QueryParams "names" String :> Get '[JSON] Person
                :<|> "b" :> QueryFlag "capitalize" :> Get '[JSON] Person

queryParamApi :: Proxy QueryParamApi
queryParamApi = Proxy

qpServer :: Server QueryParamApi
qpServer = queryParamServer :<|> qpNames :<|> qpCapitalize

  where qpNames (_:name2:_) = return alice { name = name2 }
        qpNames _           = return alice

        qpCapitalize False = return alice
        qpCapitalize True  = return alice { name = map toUpper (name alice) }

        queryParamServer (Just name_) = return alice{name = name_}
        queryParamServer Nothing = return alice

queryParamSpec :: Spec
queryParamSpec = do
  describe "Servant.API.QueryParam" $ do
      it "allows to retrieve simple GET parameters" $
        (flip runSession) (serve queryParamApi EmptyConfig qpServer) $ do
          let params1 = "?name=bob"
          response1 <- Network.Wai.Test.request defaultRequest{
            rawQueryString = params1,
            queryString = parseQuery params1
           }
          liftIO $ do
            decode' (simpleBody response1) `shouldBe` Just alice{
              name = "bob"
             }

      it "allows to retrieve lists in GET parameters" $
        (flip runSession) (serve queryParamApi EmptyConfig qpServer) $ do
          let params2 = "?names[]=bob&names[]=john"
          response2 <- Network.Wai.Test.request defaultRequest{
            rawQueryString = params2,
            queryString = parseQuery params2,
            pathInfo = ["a"]
           }
          liftIO $
            decode' (simpleBody response2) `shouldBe` Just alice{
              name = "john"
             }


      it "allows to retrieve value-less GET parameters" $
        (flip runSession) (serve queryParamApi EmptyConfig qpServer) $ do
          let params3 = "?capitalize"
          response3 <- Network.Wai.Test.request defaultRequest{
            rawQueryString = params3,
            queryString = parseQuery params3,
            pathInfo = ["b"]
           }
          liftIO $
            decode' (simpleBody response3) `shouldBe` Just alice{
              name = "ALICE"
             }

          let params3' = "?capitalize="
          response3' <- Network.Wai.Test.request defaultRequest{
            rawQueryString = params3',
            queryString = parseQuery params3',
            pathInfo = ["b"]
           }
          liftIO $
            decode' (simpleBody response3') `shouldBe` Just alice{
              name = "ALICE"
             }

          let params3'' = "?unknown="
          response3'' <- Network.Wai.Test.request defaultRequest{
            rawQueryString = params3'',
            queryString = parseQuery params3'',
            pathInfo = ["b"]
           }
          liftIO $
            decode' (simpleBody response3'') `shouldBe` Just alice{
              name = "Alice"
             }

<<<<<<< HEAD
type PostApi =
       ReqBody '[JSON] Person :> Post '[JSON] Integer
  :<|> "bla" :> ReqBody '[JSON] Person :> Post '[JSON] Integer
  :<|> "empty" :> Post '[JSON] ()

postApi :: Proxy PostApi
postApi = Proxy

postSpec :: Spec
postSpec = do
  describe "Servant.API.Post and .ReqBody" $ do
    let server = return . age :<|> return . age :<|> return ()
    with (return $ serve postApi EmptyConfig server) $ do
      let post' x = Test.Hspec.Wai.request methodPost x [(hContentType
                                                        , "application/json;charset=utf-8")]

      it "allows to POST a Person" $ do
        post' "/" (encode alice) `shouldRespondWith` "42"{
          matchStatus = 200
         }

      it "allows alternative routes if all have request bodies" $ do
        post' "/bla" (encode alice) `shouldRespondWith` "42"{
          matchStatus = 200
         }

      it "handles trailing '/' gracefully" $ do
        post' "/bla/" (encode alice) `shouldRespondWith` "42"{
          matchStatus = 200
         }

      it "correctly rejects invalid request bodies with status 400" $ do
        post' "/" "some invalid body" `shouldRespondWith` 400

      it "responds with 415 if the request body media type is unsupported" $ do
        let post'' x = Test.Hspec.Wai.request methodPost x [(hContentType
                                                            , "application/nonsense")]
        post'' "/" "anything at all" `shouldRespondWith` 415

type PutApi =
       ReqBody '[JSON] Person :> Put '[JSON] Integer
  :<|> "bla" :> ReqBody '[JSON] Person :> Put '[JSON] Integer
  :<|> "empty" :> Put '[JSON] ()

putApi :: Proxy PutApi
putApi = Proxy

putSpec :: Spec
putSpec = do
  describe "Servant.API.Put and .ReqBody" $ do
    let server = return . age :<|> return . age :<|> return ()
    with (return $ serve putApi EmptyConfig server) $ do
      let put' x = Test.Hspec.Wai.request methodPut x [(hContentType
                                                        , "application/json;charset=utf-8")]

      it "allows to put a Person" $ do
        put' "/" (encode alice) `shouldRespondWith` "42"{
          matchStatus = 200
         }
=======
-- }}}
------------------------------------------------------------------------------
-- * reqBodySpec {{{
------------------------------------------------------------------------------
type ReqBodyApi = ReqBody '[JSON] Person :> Post '[JSON] Person
           :<|> "blah" :> ReqBody '[JSON] Person :> Put '[JSON] Integer

reqBodyApi :: Proxy ReqBodyApi
reqBodyApi = Proxy
>>>>>>> 357cc839

reqBodySpec :: Spec
reqBodySpec = describe "Servant.API.ReqBody" $ do

  let server :: Server ReqBodyApi
      server = return :<|> return . age
      mkReq method x = Test.Hspec.Wai.request method x
         [(hContentType, "application/json;charset=utf-8")]

<<<<<<< HEAD
      it "correctly rejects invalid request bodies with status 400" $ do
        put' "/" "some invalid body" `shouldRespondWith` 400

      it "responds with 415 if the request body media type is unsupported" $ do
        let put'' x = Test.Hspec.Wai.request methodPut x [(hContentType
                                                            , "application/nonsense")]
        put'' "/" "anything at all" `shouldRespondWith` 415

type PatchApi =
       ReqBody '[JSON] Person :> Patch '[JSON] Integer
  :<|> "bla" :> ReqBody '[JSON] Person :> Patch '[JSON] Integer
  :<|> "empty" :> Patch '[JSON] ()

patchApi :: Proxy PatchApi
patchApi = Proxy

patchSpec :: Spec
patchSpec = do
  describe "Servant.API.Patch and .ReqBody" $ do
    let server = return . age :<|> return . age :<|> return ()
    with (return $ serve patchApi EmptyConfig server) $ do
      let patch' x = Test.Hspec.Wai.request methodPatch x [(hContentType
                                                        , "application/json;charset=utf-8")]

      it "allows to patch a Person" $ do
        patch' "/" (encode alice) `shouldRespondWith` "42"{
          matchStatus = 200
         }
=======
  with (return $ serve reqBodyApi server) $ do
>>>>>>> 357cc839

    it "passes the argument to the handler" $ do
      response <- mkReq methodPost "" (encode alice)
      liftIO $ decode' (simpleBody response) `shouldBe` Just alice

    it "rejects invalid request bodies with status 400" $ do
      mkReq methodPut "/blah" "some invalid body" `shouldRespondWith` 400

    it "responds with 415 if the request body media type is unsupported" $ do
      Test.Hspec.Wai.request methodPost "/"
        [(hContentType, "application/nonsense")] "" `shouldRespondWith` 415

-- }}}
------------------------------------------------------------------------------
-- * headerSpec {{{
------------------------------------------------------------------------------

type HeaderApi a = Header "MyHeader" a :> Delete '[JSON] ()
headerApi :: Proxy (HeaderApi a)
headerApi = Proxy

headerSpec :: Spec
headerSpec = describe "Servant.API.Header" $ do

    let expectsInt :: Maybe Int -> ExceptT ServantErr IO ()
        expectsInt (Just x) = when (x /= 5) $ error "Expected 5"
        expectsInt Nothing  = error "Expected an int"

    let expectsString :: Maybe String -> ExceptT ServantErr IO ()
        expectsString (Just x) = when (x /= "more from you") $ error "Expected more from you"
        expectsString Nothing  = error "Expected a string"

    with (return (serve headerApi EmptyConfig expectsInt)) $ do
        let delete' x = Test.Hspec.Wai.request methodDelete x [("MyHeader" ,"5")]

        it "passes the header to the handler (Int)" $
            delete' "/" "" `shouldRespondWith` 200

    with (return (serve headerApi EmptyConfig expectsString)) $ do
        let delete' x = Test.Hspec.Wai.request methodDelete x [("MyHeader" ,"more from you")]

        it "passes the header to the handler (String)" $
            delete' "/" "" `shouldRespondWith` 200

-- }}}
------------------------------------------------------------------------------
-- * rawSpec {{{
------------------------------------------------------------------------------

type RawApi = "foo" :> Raw

rawApi :: Proxy RawApi
rawApi = Proxy

rawApplication :: Show a => (Request -> a) -> Application
rawApplication f request_ respond = respond $ responseLBS ok200 []
    (cs $ show $ f request_)

rawSpec :: Spec
rawSpec = do
  describe "Servant.API.Raw" $ do
    it "runs applications" $ do
      (flip runSession) (serve rawApi EmptyConfig (rawApplication (const (42 :: Integer)))) $ do
        response <- Network.Wai.Test.request defaultRequest{
          pathInfo = ["foo"]
         }
        liftIO $ do
          simpleBody response `shouldBe` "42"

    it "gets the pathInfo modified" $ do
      (flip runSession) (serve rawApi EmptyConfig (rawApplication pathInfo)) $ do
        response <- Network.Wai.Test.request defaultRequest{
          pathInfo = ["foo", "bar"]
         }
        liftIO $ do
          simpleBody response `shouldBe` cs (show ["bar" :: String])

-- }}}
------------------------------------------------------------------------------
-- * alternativeSpec {{{
------------------------------------------------------------------------------
type AlternativeApi =
       "foo" :> Get '[JSON] Person
  :<|> "bar" :> Get '[JSON] Animal
  :<|> "foo" :> Get '[PlainText] T.Text
  :<|> "bar" :> Post '[JSON] Animal
  :<|> "bar" :> Put '[JSON] Animal
  :<|> "bar" :> Delete '[JSON] ()

alternativeApi :: Proxy AlternativeApi
alternativeApi = Proxy

alternativeServer :: Server AlternativeApi
alternativeServer =
       return alice
  :<|> return jerry
  :<|> return "a string"
  :<|> return jerry
  :<|> return jerry
  :<|> return ()

alternativeSpec :: Spec
alternativeSpec = do
  describe "Servant.API.Alternative" $ do
<<<<<<< HEAD
    with (return $ serve unionApi EmptyConfig unionServer) $ do
=======
    with (return $ serve alternativeApi alternativeServer) $ do
>>>>>>> 357cc839

      it "unions endpoints" $ do
        response <- get "/foo"
        liftIO $ do
          decode' (simpleBody response) `shouldBe`
            Just alice
        response_ <- get "/bar"
        liftIO $ do
          decode' (simpleBody response_) `shouldBe`
            Just jerry

      it "checks all endpoints before returning 415" $ do
        get "/foo" `shouldRespondWith` 200

      it "returns 404 if the path does not exist" $ do
        get "/nonexistent" `shouldRespondWith` 404
-- }}}
------------------------------------------------------------------------------
-- * responseHeaderSpec {{{
------------------------------------------------------------------------------
type ResponseHeadersApi =
       Get   '[JSON] (Headers '[Header "H1" Int, Header "H2" String] String)
  :<|> Post  '[JSON] (Headers '[Header "H1" Int, Header "H2" String] String)
  :<|> Put   '[JSON] (Headers '[Header "H1" Int, Header "H2" String] String)
  :<|> Patch '[JSON] (Headers '[Header "H1" Int, Header "H2" String] String)


responseHeadersServer :: Server ResponseHeadersApi
responseHeadersServer = let h = return $ addHeader 5 $ addHeader "kilroy" "hi"
  in h :<|> h :<|> h :<|> h


responseHeadersSpec :: Spec
responseHeadersSpec = describe "ResponseHeaders" $ do
  with (return $ serve (Proxy :: Proxy ResponseHeadersApi) EmptyConfig responseHeadersServer) $ do

    let methods = [methodGet, methodPost, methodPut, methodPatch]

    it "includes the headers in the response" $
      forM_ methods $ \method ->
        Test.Hspec.Wai.request method "/" [] ""
          `shouldRespondWith` "\"hi\""{ matchHeaders = ["H1" <:> "5", "H2" <:> "kilroy"]
                                      , matchStatus  = 200
                                      }

    it "responds with not found for non-existent endpoints" $
      forM_ methods $ \method ->
        Test.Hspec.Wai.request method "blahblah" [] ""
          `shouldRespondWith` 404

    it "returns 406 if the Accept header is not supported" $
      forM_ methods $ \method ->
        Test.Hspec.Wai.request method "" [(hAccept, "crazy/mime")] ""
          `shouldRespondWith` 406

-- }}}
------------------------------------------------------------------------------
-- * routerSpec {{{
------------------------------------------------------------------------------
routerSpec :: Spec
routerSpec = do
  describe "Servant.Server.Internal.Router" $ do
    let app' :: Application
        app' = toApplication $ runRouter router'

        router', router :: Router
        router' = tweakResponse (twk <$>) router
        router = LeafRouter $ \_ cont -> cont (Route $ responseBuilder (Status 201 "") [] "")

        twk :: Response -> Response
        twk (ResponseBuilder (Status i s) hs b) = ResponseBuilder (Status (i + 1) s) hs b
        twk b = b

    describe "tweakResponse" . with (return app') $ do
      it "calls f on route result" $ do
        get "" `shouldRespondWith` 202

-- }}}
------------------------------------------------------------------------------
-- * miscCombinatorSpec {{{
------------------------------------------------------------------------------
type MiscCombinatorsAPI
  =    "version" :> HttpVersion :> Get '[JSON] String
  :<|> "secure"  :> IsSecure :> Get '[JSON] String
  :<|> "host"    :> RemoteHost :> Get '[JSON] String

miscApi :: Proxy MiscCombinatorsAPI
miscApi = Proxy

miscServ :: Server MiscCombinatorsAPI
miscServ = versionHandler
      :<|> secureHandler
      :<|> hostHandler

  where versionHandler = return . show
        secureHandler Secure = return "secure"
        secureHandler NotSecure = return "not secure"
        hostHandler = return . show

<<<<<<< HEAD
miscReqCombinatorsSpec :: Spec
miscReqCombinatorsSpec = with (return $ serve miscApi EmptyConfig miscServ) $
=======
miscCombinatorSpec :: Spec
miscCombinatorSpec = with (return $ serve miscApi miscServ) $
>>>>>>> 357cc839
  describe "Misc. combinators for request inspection" $ do
    it "Successfully gets the HTTP version specified in the request" $
      go "/version" "\"HTTP/1.0\""

    it "Checks that hspec-wai uses HTTP, not HTTPS" $
      go "/secure" "\"not secure\""

    it "Checks that hspec-wai issues request from 0.0.0.0" $
      go "/host" "\"0.0.0.0:0\""

  where go path res = Test.Hspec.Wai.get path `shouldRespondWith` res
-- }}}
------------------------------------------------------------------------------
-- * Test data types {{{
------------------------------------------------------------------------------

data Person = Person {
  name :: String,
  age  :: Integer
 }
  deriving (Eq, Show, Generic)

instance ToJSON Person
instance FromJSON Person

alice :: Person
alice = Person "Alice" 42

data Animal = Animal {
  species      :: String,
  numberOfLegs :: Integer
 }
  deriving (Eq, Show, Generic)

instance ToJSON Animal
instance FromJSON Animal

jerry :: Animal
jerry = Animal "Mouse" 4

tweety :: Animal
tweety = Animal "Bird" 2
-- }}}<|MERGE_RESOLUTION|>--- conflicted
+++ resolved
@@ -44,40 +44,21 @@
                                              NoContent (..), Patch, PlainText,
                                              Post, Put,
                                              QueryFlag, QueryParam, QueryParams,
-<<<<<<< HEAD
-                                             Raw, RemoteHost, ReqBody, GetNoContent,
-                                             PostNoContent, addHeader, NoContent(..))
--- import           Servant.Server             (Server, serve, ServantErr(..), err404)
-import           Test.Hspec                 (Spec, describe, it, shouldBe)
-=======
                                              Raw, RemoteHost, ReqBody,
                                              StdMethod (..), Verb, addHeader)
 import           Servant.Server             (ServantErr (..), Server, err404,
-                                             serve)
+                                             serve, Config(EmptyConfig))
 import           Test.Hspec                 (Spec, context, describe, it,
                                              shouldBe, shouldContain)
->>>>>>> 357cc839
 import           Test.Hspec.Wai             (get, liftIO, matchHeaders,
                                              matchStatus, request,
                                              shouldRespondWith, with, (<:>))
 
-<<<<<<< HEAD
-import           Servant.Server                             (Config(EmptyConfig),
-                                                             ServantErr (..),
-                                                             Server, err404,
-                                                             serve)
-import           Servant.Server.Internal.Router             (Router, Router' (LeafRouter),
-                                                             runRouter,
-                                                             tweakResponse)
-import           Servant.Server.Internal.RoutingApplication (RouteResult (..),
-                                                             toApplication)
-=======
 import           Servant.Server.Internal.RoutingApplication
                                             (toApplication, RouteResult(..))
 import           Servant.Server.Internal.Router
                                             (tweakResponse, runRouter,
                                              Router, Router'(LeafRouter))
->>>>>>> 357cc839
 
 
 -- * Specs
@@ -120,7 +101,7 @@
       wrongMethod m = if m == methodPatch then methodPost else methodPatch
       test desc api method (status :: Int) = context desc $
 
-        with (return $ serve api server) $ do
+        with (return $ serve api EmptyConfig server) $ do
 
           -- HEAD and 214/215 need not return bodies
           unless (status `elem` [214, 215] || method == methodHead) $
@@ -212,75 +193,10 @@
       it "strips the captured path snippet from pathInfo" $ do
         get "/captured/foo" `shouldRespondWith` (fromString (show ["foo" :: String]))
 
-<<<<<<< HEAD
-
-type GetApi = Get '[JSON] Person
-        :<|> "empty" :> GetNoContent '[JSON] NoContent
-        :<|> "emptyWithHeaders" :> GetNoContent '[JSON] (Headers '[Header "H" Int] NoContent)
-        :<|> "post" :> PostNoContent '[JSON] NoContent
-
-getApi :: Proxy GetApi
-getApi = Proxy
-
-getSpec :: Spec
-getSpec = do
-  describe "Servant.API.Get" $ do
-    let server = return alice
-            :<|> return NoContent
-            :<|> return (addHeader 5 NoContent)
-            :<|> return NoContent
-
-    with (return $ serve getApi EmptyConfig server) $ do
-
-      it "allows to GET a Person" $ do
-        response <- get "/"
-        return response `shouldRespondWith` 200
-        liftIO $ decode' (simpleBody response) `shouldBe` Just alice
-
-      it "throws 405 (wrong method) on POSTs" $ do
-        post "/" "" `shouldRespondWith` 405
-        post "/empty" "" `shouldRespondWith` 405
-
-      it "returns headers" $ do
-        get "/emptyWithHeaders" `shouldRespondWith` 204 { matchHeaders = [ "H" <:> "5" ] }
-
-      it "returns 406 if the Accept header is not supported" $ do
-        Test.Hspec.Wai.request methodGet "" [(hAccept, "crazy/mime")] ""
-          `shouldRespondWith` 406
-
-
-headSpec :: Spec
-headSpec = do
-  describe "Servant.API.Head" $ do
-    let server = return alice
-            :<|> return NoContent
-            :<|> return (addHeader 5 NoContent)
-            :<|> return NoContent
-    with (return $ serve getApi EmptyConfig server) $ do
-
-      it "allows to GET a Person" $ do
-        response <- Test.Hspec.Wai.request methodHead "/" [] ""
-        return response `shouldRespondWith` 200
-        liftIO $ decode' (simpleBody response) `shouldBe` (Nothing :: Maybe Person)
-
-      it "does not allow HEAD to POST route" $ do
-        response <- Test.Hspec.Wai.request methodHead "/post" [] ""
-        return response `shouldRespondWith` 405
-
-      it "throws 405 (wrong method) on POSTs" $ do
-        post "/" "" `shouldRespondWith` 405
-        post "/empty" "" `shouldRespondWith` 405
-
-      it "returns 406 if the Accept header is not supported" $ do
-        Test.Hspec.Wai.request methodHead "" [(hAccept, "crazy/mime")] ""
-          `shouldRespondWith` 406
-
-=======
 -- }}}
 ------------------------------------------------------------------------------
 -- * queryParamSpec {{{
 ------------------------------------------------------------------------------
->>>>>>> 357cc839
 
 type QueryParamApi = QueryParam "name" String :> Get '[JSON] Person
                 :<|> "a" :> QueryParams "names" String :> Get '[JSON] Person
@@ -365,67 +281,6 @@
               name = "Alice"
              }
 
-<<<<<<< HEAD
-type PostApi =
-       ReqBody '[JSON] Person :> Post '[JSON] Integer
-  :<|> "bla" :> ReqBody '[JSON] Person :> Post '[JSON] Integer
-  :<|> "empty" :> Post '[JSON] ()
-
-postApi :: Proxy PostApi
-postApi = Proxy
-
-postSpec :: Spec
-postSpec = do
-  describe "Servant.API.Post and .ReqBody" $ do
-    let server = return . age :<|> return . age :<|> return ()
-    with (return $ serve postApi EmptyConfig server) $ do
-      let post' x = Test.Hspec.Wai.request methodPost x [(hContentType
-                                                        , "application/json;charset=utf-8")]
-
-      it "allows to POST a Person" $ do
-        post' "/" (encode alice) `shouldRespondWith` "42"{
-          matchStatus = 200
-         }
-
-      it "allows alternative routes if all have request bodies" $ do
-        post' "/bla" (encode alice) `shouldRespondWith` "42"{
-          matchStatus = 200
-         }
-
-      it "handles trailing '/' gracefully" $ do
-        post' "/bla/" (encode alice) `shouldRespondWith` "42"{
-          matchStatus = 200
-         }
-
-      it "correctly rejects invalid request bodies with status 400" $ do
-        post' "/" "some invalid body" `shouldRespondWith` 400
-
-      it "responds with 415 if the request body media type is unsupported" $ do
-        let post'' x = Test.Hspec.Wai.request methodPost x [(hContentType
-                                                            , "application/nonsense")]
-        post'' "/" "anything at all" `shouldRespondWith` 415
-
-type PutApi =
-       ReqBody '[JSON] Person :> Put '[JSON] Integer
-  :<|> "bla" :> ReqBody '[JSON] Person :> Put '[JSON] Integer
-  :<|> "empty" :> Put '[JSON] ()
-
-putApi :: Proxy PutApi
-putApi = Proxy
-
-putSpec :: Spec
-putSpec = do
-  describe "Servant.API.Put and .ReqBody" $ do
-    let server = return . age :<|> return . age :<|> return ()
-    with (return $ serve putApi EmptyConfig server) $ do
-      let put' x = Test.Hspec.Wai.request methodPut x [(hContentType
-                                                        , "application/json;charset=utf-8")]
-
-      it "allows to put a Person" $ do
-        put' "/" (encode alice) `shouldRespondWith` "42"{
-          matchStatus = 200
-         }
-=======
 -- }}}
 ------------------------------------------------------------------------------
 -- * reqBodySpec {{{
@@ -435,7 +290,6 @@
 
 reqBodyApi :: Proxy ReqBodyApi
 reqBodyApi = Proxy
->>>>>>> 357cc839
 
 reqBodySpec :: Spec
 reqBodySpec = describe "Servant.API.ReqBody" $ do
@@ -445,38 +299,7 @@
       mkReq method x = Test.Hspec.Wai.request method x
          [(hContentType, "application/json;charset=utf-8")]
 
-<<<<<<< HEAD
-      it "correctly rejects invalid request bodies with status 400" $ do
-        put' "/" "some invalid body" `shouldRespondWith` 400
-
-      it "responds with 415 if the request body media type is unsupported" $ do
-        let put'' x = Test.Hspec.Wai.request methodPut x [(hContentType
-                                                            , "application/nonsense")]
-        put'' "/" "anything at all" `shouldRespondWith` 415
-
-type PatchApi =
-       ReqBody '[JSON] Person :> Patch '[JSON] Integer
-  :<|> "bla" :> ReqBody '[JSON] Person :> Patch '[JSON] Integer
-  :<|> "empty" :> Patch '[JSON] ()
-
-patchApi :: Proxy PatchApi
-patchApi = Proxy
-
-patchSpec :: Spec
-patchSpec = do
-  describe "Servant.API.Patch and .ReqBody" $ do
-    let server = return . age :<|> return . age :<|> return ()
-    with (return $ serve patchApi EmptyConfig server) $ do
-      let patch' x = Test.Hspec.Wai.request methodPatch x [(hContentType
-                                                        , "application/json;charset=utf-8")]
-
-      it "allows to patch a Person" $ do
-        patch' "/" (encode alice) `shouldRespondWith` "42"{
-          matchStatus = 200
-         }
-=======
-  with (return $ serve reqBodyApi server) $ do
->>>>>>> 357cc839
+  with (return $ serve reqBodyApi EmptyConfig server) $ do
 
     it "passes the argument to the handler" $ do
       response <- mkReq methodPost "" (encode alice)
@@ -581,11 +404,7 @@
 alternativeSpec :: Spec
 alternativeSpec = do
   describe "Servant.API.Alternative" $ do
-<<<<<<< HEAD
-    with (return $ serve unionApi EmptyConfig unionServer) $ do
-=======
-    with (return $ serve alternativeApi alternativeServer) $ do
->>>>>>> 357cc839
+    with (return $ serve alternativeApi EmptyConfig alternativeServer) $ do
 
       it "unions endpoints" $ do
         response <- get "/foo"
@@ -685,13 +504,8 @@
         secureHandler NotSecure = return "not secure"
         hostHandler = return . show
 
-<<<<<<< HEAD
-miscReqCombinatorsSpec :: Spec
-miscReqCombinatorsSpec = with (return $ serve miscApi EmptyConfig miscServ) $
-=======
 miscCombinatorSpec :: Spec
-miscCombinatorSpec = with (return $ serve miscApi miscServ) $
->>>>>>> 357cc839
+miscCombinatorSpec = with (return $ serve miscApi EmptyConfig miscServ) $
   describe "Misc. combinators for request inspection" $ do
     it "Successfully gets the HTTP version specified in the request" $
       go "/version" "\"HTTP/1.0\""
