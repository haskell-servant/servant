{-# LANGUAGE CPP                  #-}
{-# LANGUAGE DataKinds            #-}
{-# LANGUAGE DeriveGeneric        #-}
{-# LANGUAGE FlexibleContexts     #-}
<<<<<<< HEAD
{-# LANGUAGE FlexibleInstances    #-}
=======
>>>>>>> 32fa3490
{-# LANGUAGE FlexibleInstances    #-}
{-# LANGUAGE OverloadedStrings    #-}
{-# LANGUAGE PolyKinds            #-}
{-# LANGUAGE ScopedTypeVariables  #-}
{-# LANGUAGE TypeFamilies         #-}
{-# LANGUAGE TypeOperators        #-}
{-# LANGUAGE TypeSynonymInstances #-}

module Servant.ServerSpec where

import           Control.Monad              (forM_, when, unless)
import           Control.Monad.Trans.Except (throwE)
import           Data.Aeson                 (FromJSON, ToJSON, decode', encode)
import qualified Data.ByteString.Base64     as Base64
import           Data.ByteString.Conversion ()
import           Data.Char                  (toUpper)
import           Data.Monoid
import           Data.Proxy                 (Proxy (Proxy))
import           Data.String                (fromString)
import           Data.String.Conversions    (cs)
import qualified Data.Text                  as T
import           GHC.Generics               (Generic)
import           Network.HTTP.Types         (Status (..), hAccept, hContentType,
                                             methodDelete, methodGet,
                                             methodHead, methodPatch,
                                             methodPost, methodPut, ok200,
                                             imATeaPot418,
                                             parseQuery)
import           Network.Wai                (Application, Request, requestHeaders, pathInfo,
                                             queryString, rawQueryString,
                                             responseLBS)
import           Network.Wai.Test           (defaultRequest, request,
                                             runSession, simpleBody,
                                             simpleHeaders, simpleStatus)
import           Servant.API                ((:<|>) (..), (:>), AuthProtect,
                                             BasicAuth, BasicAuthData(BasicAuthData),
                                             Capture, CaptureAll, Delete, Get, Header (..),
                                             Headers, HttpVersion,
                                             IsSecure (..), JSON,
                                             NoContent (..), Patch, PlainText,
                                             Post, Put,
                                             QueryFlag, QueryParam, QueryParams,
                                             Raw, RemoteHost, ReqBody,
<<<<<<< HEAD
                                             StdMethod (..), Verb, addHeader)
=======
                                             StdMethod (..), Verb, addHeader,
                                             FTime(..))
>>>>>>> 32fa3490
import           Servant.API.Internal.Test.ComprehensiveAPI
import           Servant.Server             (Server, Handler, err401, err403,
                                             err404, serve, serveWithContext,
                                             Context((:.), EmptyContext))
import           Test.Hspec                 (Spec, context, describe, it,
                                             shouldBe, shouldContain)
import qualified Test.Hspec.Wai             as THW
import           Test.Hspec.Wai             (get, liftIO, matchHeaders,
                                             matchStatus, shouldRespondWith,
                                             with, (<:>))

import           Servant.Server.Internal.BasicAuth (BasicAuthCheck(BasicAuthCheck),
                                                    BasicAuthResult(Authorized,Unauthorized))
import           Servant.Server.Experimental.Auth
                                            (AuthHandler, AuthServerData,
                                             mkAuthHandler)
import           Servant.Server.Internal.Context
                                            (NamedContext(..))
<<<<<<< HEAD

=======
import           Data.Time.Calendar         (Day, fromGregorian)
import           Data.Time.LocalTime        (LocalTime(..), hoursToTimeZone,
                                             localTimeToUTC, makeTimeOfDayValid)
import           Data.Time.Clock            (UTCTime)
import           Data.ByteString.Lazy       (ByteString)
>>>>>>> 32fa3490
-- * comprehensive api test

-- This declaration simply checks that all instances are in place.
_ = serveWithContext comprehensiveAPI comprehensiveApiContext

comprehensiveApiContext :: Context '[NamedContext "foo" '[]]
comprehensiveApiContext = NamedContext EmptyContext :. EmptyContext

-- * Specs

spec :: Spec
spec = do
  verbSpec
  captureSpec
  captureTimeSpec
  queryParamSpec
  reqBodySpec
  headerSpec
  rawSpec
  alternativeSpec
  responseHeadersSpec
  miscCombinatorSpec
  basicAuthSpec
  genAuthSpec

------------------------------------------------------------------------------
-- * verbSpec {{{
------------------------------------------------------------------------------

type VerbApi method status
    =                Verb method status '[JSON] Person
 :<|> "noContent" :> Verb method status '[JSON] NoContent
 :<|> "header"    :> Verb method status '[JSON] (Headers '[Header "H" Int] Person)
 :<|> "headerNC"  :> Verb method status '[JSON] (Headers '[Header "H" Int] NoContent)
 :<|> "accept"    :> (    Verb method status '[JSON] Person
                     :<|> Verb method status '[PlainText] String
                     )

verbSpec :: Spec
verbSpec = describe "Servant.API.Verb" $ do
  let server :: Server (VerbApi method status)
      server = return alice
          :<|> return NoContent
          :<|> return (addHeader 5 alice)
          :<|> return (addHeader 10 NoContent)
          :<|> (return alice :<|> return "B")
      get200     = Proxy :: Proxy (VerbApi 'GET 200)
      post210    = Proxy :: Proxy (VerbApi 'POST 210)
      put203     = Proxy :: Proxy (VerbApi 'PUT 203)
      delete280  = Proxy :: Proxy (VerbApi 'DELETE 280)
      patch214   = Proxy :: Proxy (VerbApi 'PATCH 214)
      wrongMethod m = if m == methodPatch then methodPost else methodPatch
      test desc api method (status :: Int) = context desc $

        with (return $ serve api server) $ do

          -- HEAD and 214/215 need not return bodies
          unless (status `elem` [214, 215] || method == methodHead) $
            it "returns the person" $ do
              response <- THW.request method "/" [] ""
              liftIO $ statusCode (simpleStatus response) `shouldBe` status
              liftIO $ decode' (simpleBody response) `shouldBe` Just alice

          it "returns no content on NoContent" $ do
              response <- THW.request method "/noContent" [] ""
              liftIO $ statusCode (simpleStatus response) `shouldBe` status
              liftIO $ simpleBody response `shouldBe` ""

          -- HEAD should not return body
          when (method == methodHead) $
            it "HEAD returns no content body" $ do
              response <- THW.request method "/" [] ""
              liftIO $ simpleBody response `shouldBe` ""

          it "throws 405 on wrong method " $ do
            THW.request (wrongMethod method) "/" [] ""
              `shouldRespondWith` 405

          it "returns headers" $ do
            response1 <- THW.request method "/header" [] ""
            liftIO $ statusCode (simpleStatus response1) `shouldBe` status
            liftIO $ simpleHeaders response1 `shouldContain` [("H", "5")]

            response2 <- THW.request method "/header" [] ""
            liftIO $ statusCode (simpleStatus response2) `shouldBe` status
            liftIO $ simpleHeaders response2 `shouldContain` [("H", "5")]

          it "handles trailing '/' gracefully" $ do
            response <- THW.request method "/headerNC/" [] ""
            liftIO $ statusCode (simpleStatus response) `shouldBe` status

          it "returns 406 if the Accept header is not supported" $ do
            THW.request method "" [(hAccept, "crazy/mime")] ""
              `shouldRespondWith` 406

          it "responds if the Accept header is supported" $ do
            response <- THW.request method ""
               [(hAccept, "application/json")] ""
            liftIO $ statusCode (simpleStatus response) `shouldBe` status

          unless (status `elem` [214, 215] || method == methodHead) $
            it "allows modular specification of supported content types" $ do
              response <- THW.request method "/accept" [(hAccept, "text/plain")] ""
              liftIO $ statusCode (simpleStatus response) `shouldBe` status
              liftIO $ simpleBody response `shouldBe` "B"

          it "sets the Content-Type header" $ do
            response <- THW.request method "" [] ""
            liftIO $ simpleHeaders response `shouldContain`
              [("Content-Type", "application/json")]

  test "GET 200" get200 methodGet 200
  test "POST 210" post210 methodPost 210
  test "PUT 203" put203 methodPut 203
  test "DELETE 280" delete280 methodDelete 280
  test "PATCH 214" patch214 methodPatch 214
  test "GET 200 with HEAD" get200 methodHead 200

-- }}}
------------------------------------------------------------------------------
-- * captureSpec {{{
------------------------------------------------------------------------------

type CaptureApi = Capture "legs" Integer :> Get '[JSON] Animal
captureApi :: Proxy CaptureApi
captureApi = Proxy
captureServer :: Integer -> Handler Animal
captureServer legs = case legs of
  4 -> return jerry
  2 -> return tweety
  _ -> throwE err404

captureSpec :: Spec
captureSpec = do
  describe "Servant.API.Capture" $ do
    with (return (serve captureApi captureServer)) $ do

      it "can capture parts of the 'pathInfo'" $ do
        response <- get "/2"
        liftIO $ decode' (simpleBody response) `shouldBe` Just tweety

      it "returns 400 if the decoding fails" $ do
        get "/notAnInt" `shouldRespondWith` 400

    with (return (serve
        (Proxy :: Proxy (Capture "captured" String :> Raw))
        (\ "captured" request_ respond ->
            respond $ responseLBS ok200 [] (cs $ show $ pathInfo request_)))) $ do
      it "strips the captured path snippet from pathInfo" $ do
        get "/captured/foo" `shouldRespondWith` (fromString (show ["foo" :: String]))

-- }}}

------------------------------------------------------------------------------
-- * captureAllSpec {{{
------------------------------------------------------------------------------

type CaptureAllApi = CaptureAll "legs" Integer :> Get '[JSON] Animal
captureAllApi :: Proxy CaptureAllApi
captureAllApi = Proxy
captureAllServer :: [Integer] -> Handler Animal
captureAllServer legs = case sum legs of
  4 -> return jerry
  2 -> return tweety
  0 -> return beholder
  _ -> throwE err404

captureAllSpec :: Spec
captureAllSpec = do
  describe "Servant.API.CaptureAll" $ do
    with (return (serve captureAllApi captureAllServer)) $ do

      it "can capture a single element of the 'pathInfo'" $ do
        response <- get "/2"
        liftIO $ decode' (simpleBody response) `shouldBe` Just tweety

      it "can capture multiple elements of the 'pathInfo'" $ do
        response <- get "/2/2"
        liftIO $ decode' (simpleBody response) `shouldBe` Just jerry

      it "can capture arbitrarily many elements of the 'pathInfo'" $ do
        response <- get "/1/1/0/1/0/1"
        liftIO $ decode' (simpleBody response) `shouldBe` Just jerry

      it "can capture when there are no elements in 'pathInfo'" $ do
        response <- get "/"
        liftIO $ decode' (simpleBody response) `shouldBe` Just beholder

      it "returns 400 if the decoding fails" $ do
        get "/notAnInt" `shouldRespondWith` 400

      it "returns 400 if the decoding fails, regardless of which element" $ do
        get "/1/0/0/notAnInt/3/" `shouldRespondWith` 400

      it "returns 400 if the decoding fails, even when it's multiple elements" $ do
        get "/1/0/0/notAnInt/3/orange/" `shouldRespondWith` 400

    with (return (serve
        (Proxy :: Proxy (CaptureAll "segments" String :> Raw))
        (\ _captured request_ respond ->
            respond $ responseLBS ok200 [] (cs $ show $ pathInfo request_)))) $ do
      it "consumes everything from pathInfo" $ do
        get "/captured/foo/bar/baz" `shouldRespondWith` (fromString (show ([] :: [Int])))

-- }}}
------------------------------------------------------------------------------
-- * timeCaptureSpec {{{
------------------------------------------------------------------------------

type TimeFormatWSpace = "%Y-%m-%d %H:%M:%S%Z"

type CaptureTimeApi = (Capture "date" (FTime "%Y-%m-%d" Day) :> Get '[PlainText] String)
                      :<|>
                      ("datetime" :> Capture "datetime" (FTime TimeFormatWSpace UTCTime) :> Get '[PlainText] String)
captureTimeApi :: Proxy CaptureTimeApi
captureTimeApi = Proxy
captureDateServer :: FTime "%Y-%m-%d" Day -> Handler String
captureDateServer = return . show
captureDateTimeServer :: FTime TimeFormatWSpace UTCTime -> Handler String
captureDateTimeServer = return . show



captureTimeSpec :: Spec
captureTimeSpec = do
  describe "Servant.API.Times(CaptureTime)" $ do
    with (return (serve captureTimeApi (captureDateServer :<|> captureDateTimeServer))) $ do

      it "can capture parts of the 'pathInfo' (date only)" $ do
        response <- get "/2015-12-02"
        liftIO $ simpleBody response `shouldBe` (fromString . show $ fromGregorian 2015 12 2 :: ByteString)

      it "can capture parts of the 'pathInfo' (date and time with a space)" $ do
        let day       =  fromGregorian 2015 12 2
            Just time =  makeTimeOfDayValid 12 34 56
            tz        =  hoursToTimeZone 10
            utcT      =  localTimeToUTC tz (LocalTime day time)
            ftime     :: FTime TimeFormatWSpace UTCTime
            ftime     =  FTime utcT
        response <- get "/datetime/2015-12-02%2012:34:56+1000"
        liftIO $ simpleBody response `shouldBe` (fromString . show $ ftime)


      it "returns 404 if the decoding fails" $ do
        get "/notAnInt" `shouldRespondWith` 404

    with (return (serve
        (Proxy :: Proxy (Capture "datetime" (FTime TimeFormatWSpace UTCTime) :> Raw))
        (\ (FTime _day) request_ respond ->
            respond $ responseLBS ok200 [] (cs $ show $ pathInfo request_)))) $ do
      it "strips the captured path snippet from pathInfo" $ do
        get "/2015-12-02%2012:34:56+1000/foo" `shouldRespondWith` (fromString (show ["foo" :: String]))

-- }}}
------------------------------------------------------------------------------
-- * captureAllSpec {{{
------------------------------------------------------------------------------

type CaptureAllApi = CaptureAll "legs" Integer :> Get '[JSON] Animal
captureAllApi :: Proxy CaptureAllApi
captureAllApi = Proxy
captureAllServer :: [Integer] -> Handler Animal
captureAllServer legs = case sum legs of
  4 -> return jerry
  2 -> return tweety
  0 -> return beholder
  _ -> throwE err404

captureAllSpec :: Spec
captureAllSpec = do
  describe "Servant.API.CaptureAll" $ do
    with (return (serve captureAllApi captureAllServer)) $ do

      it "can capture a single element of the 'pathInfo'" $ do
        response <- get "/2"
        liftIO $ decode' (simpleBody response) `shouldBe` Just tweety

      it "can capture multiple elements of the 'pathInfo'" $ do
        response <- get "/2/2"
        liftIO $ decode' (simpleBody response) `shouldBe` Just jerry

      it "can capture arbitrarily many elements of the 'pathInfo'" $ do
        response <- get "/1/1/0/1/0/1"
        liftIO $ decode' (simpleBody response) `shouldBe` Just jerry

      it "can capture when there are no elements in 'pathInfo'" $ do
        response <- get "/"
        liftIO $ decode' (simpleBody response) `shouldBe` Just beholder

      it "returns 400 if the decoding fails" $ do
        get "/notAnInt" `shouldRespondWith` 400

      it "returns 400 if the decoding fails, regardless of which element" $ do
        get "/1/0/0/notAnInt/3/" `shouldRespondWith` 400

      it "returns 400 if the decoding fails, even when it's multiple elements" $ do
        get "/1/0/0/notAnInt/3/orange/" `shouldRespondWith` 400

    with (return (serve
        (Proxy :: Proxy (CaptureAll "segments" String :> Raw))
        (\ _captured request_ respond ->
            respond $ responseLBS ok200 [] (cs $ show $ pathInfo request_)))) $ do
      it "consumes everything from pathInfo" $ do
        get "/captured/foo/bar/baz" `shouldRespondWith` (fromString (show ([] :: [Int])))

-- }}}
------------------------------------------------------------------------------
-- * queryParamSpec {{{
------------------------------------------------------------------------------

type QueryParamApi = QueryParam "name" String :> Get '[JSON] Person
                :<|> "a" :> QueryParams "names" String :> Get '[JSON] Person
                :<|> "b" :> QueryFlag "capitalize" :> Get '[JSON] Person

queryParamApi :: Proxy QueryParamApi
queryParamApi = Proxy

qpServer :: Server QueryParamApi
qpServer = queryParamServer :<|> qpNames :<|> qpCapitalize

  where qpNames (_:name2:_) = return alice { name = name2 }
        qpNames _           = return alice

        qpCapitalize False = return alice
        qpCapitalize True  = return alice { name = map toUpper (name alice) }

        queryParamServer (Just name_) = return alice{name = name_}
        queryParamServer Nothing = return alice

queryParamSpec :: Spec
queryParamSpec = do
  describe "Servant.API.QueryParam" $ do
      it "allows retrieving simple GET parameters" $
        (flip runSession) (serve queryParamApi qpServer) $ do
          let params1 = "?name=bob"
          response1 <- Network.Wai.Test.request defaultRequest{
            rawQueryString = params1,
            queryString = parseQuery params1
           }
          liftIO $ do
            decode' (simpleBody response1) `shouldBe` Just alice{
              name = "bob"
             }

      it "allows retrieving lists in GET parameters" $
        (flip runSession) (serve queryParamApi qpServer) $ do
          let params2 = "?names[]=bob&names[]=john"
          response2 <- Network.Wai.Test.request defaultRequest{
            rawQueryString = params2,
            queryString = parseQuery params2,
            pathInfo = ["a"]
           }
          liftIO $
            decode' (simpleBody response2) `shouldBe` Just alice{
              name = "john"
             }


      it "allows retrieving value-less GET parameters" $
        (flip runSession) (serve queryParamApi qpServer) $ do
          let params3 = "?capitalize"
          response3 <- Network.Wai.Test.request defaultRequest{
            rawQueryString = params3,
            queryString = parseQuery params3,
            pathInfo = ["b"]
           }
          liftIO $
            decode' (simpleBody response3) `shouldBe` Just alice{
              name = "ALICE"
             }

          let params3' = "?capitalize="
          response3' <- Network.Wai.Test.request defaultRequest{
            rawQueryString = params3',
            queryString = parseQuery params3',
            pathInfo = ["b"]
           }
          liftIO $
            decode' (simpleBody response3') `shouldBe` Just alice{
              name = "ALICE"
             }

          let params3'' = "?unknown="
          response3'' <- Network.Wai.Test.request defaultRequest{
            rawQueryString = params3'',
            queryString = parseQuery params3'',
            pathInfo = ["b"]
           }
          liftIO $
            decode' (simpleBody response3'') `shouldBe` Just alice{
              name = "Alice"
             }

-- }}}
------------------------------------------------------------------------------
-- * reqBodySpec {{{
------------------------------------------------------------------------------
type ReqBodyApi = ReqBody '[JSON] Person :> Post '[JSON] Person
           :<|> "blah" :> ReqBody '[JSON] Person :> Put '[JSON] Integer

reqBodyApi :: Proxy ReqBodyApi
reqBodyApi = Proxy

reqBodySpec :: Spec
reqBodySpec = describe "Servant.API.ReqBody" $ do

  let server :: Server ReqBodyApi
      server = return :<|> return . age
      mkReq method x = THW.request method x
         [(hContentType, "application/json;charset=utf-8")]

  with (return $ serve reqBodyApi server) $ do

    it "passes the argument to the handler" $ do
      response <- mkReq methodPost "" (encode alice)
      liftIO $ decode' (simpleBody response) `shouldBe` Just alice

    it "rejects invalid request bodies with status 400" $ do
      mkReq methodPut "/blah" "some invalid body" `shouldRespondWith` 400

    it "responds with 415 if the request body media type is unsupported" $ do
      THW.request methodPost "/"
        [(hContentType, "application/nonsense")] "" `shouldRespondWith` 415

-- }}}
------------------------------------------------------------------------------
-- * headerSpec {{{
------------------------------------------------------------------------------

type HeaderApi a = Header "MyHeader" a :> Delete '[JSON] NoContent
headerApi :: Proxy (HeaderApi a)
headerApi = Proxy

headerSpec :: Spec
headerSpec = describe "Servant.API.Header" $ do

    let expectsInt :: Maybe Int -> Handler NoContent
        expectsInt (Just x) = do
          when (x /= 5) $ error "Expected 5"
          return NoContent
        expectsInt Nothing  = error "Expected an int"

    let expectsString :: Maybe String -> Handler NoContent
        expectsString (Just x) = do
          when (x /= "more from you") $ error "Expected more from you"
          return NoContent
        expectsString Nothing  = error "Expected a string"

    with (return (serve headerApi expectsInt)) $ do
        let delete' x = THW.request methodDelete x [("MyHeader", "5")]

        it "passes the header to the handler (Int)" $
            delete' "/" "" `shouldRespondWith` 200

    with (return (serve headerApi expectsString)) $ do
        let delete' x = THW.request methodDelete x [("MyHeader", "more from you")]

        it "passes the header to the handler (String)" $
            delete' "/" "" `shouldRespondWith` 200

-- }}}
------------------------------------------------------------------------------
-- * rawSpec {{{
------------------------------------------------------------------------------

type RawApi = "foo" :> Raw

rawApi :: Proxy RawApi
rawApi = Proxy

rawApplication :: Show a => (Request -> a) -> Application
rawApplication f request_ respond = respond $ responseLBS ok200 []
    (cs $ show $ f request_)

rawSpec :: Spec
rawSpec = do
  describe "Servant.API.Raw" $ do
    it "runs applications" $ do
      (flip runSession) (serve rawApi (rawApplication (const (42 :: Integer)))) $ do
        response <- Network.Wai.Test.request defaultRequest{
          pathInfo = ["foo"]
         }
        liftIO $ do
          simpleBody response `shouldBe` "42"

    it "gets the pathInfo modified" $ do
      (flip runSession) (serve rawApi (rawApplication pathInfo)) $ do
        response <- Network.Wai.Test.request defaultRequest{
          pathInfo = ["foo", "bar"]
         }
        liftIO $ do
          simpleBody response `shouldBe` cs (show ["bar" :: String])

-- }}}
------------------------------------------------------------------------------
-- * alternativeSpec {{{
------------------------------------------------------------------------------
type AlternativeApi =
       "foo" :> Get '[JSON] Person
  :<|> "bar" :> Get '[JSON] Animal
  :<|> "foo" :> Get '[PlainText] T.Text
  :<|> "bar" :> Post '[JSON] Animal
  :<|> "bar" :> Put '[JSON] Animal
  :<|> "bar" :> Delete '[JSON] NoContent

alternativeApi :: Proxy AlternativeApi
alternativeApi = Proxy

alternativeServer :: Server AlternativeApi
alternativeServer =
       return alice
  :<|> return jerry
  :<|> return "a string"
  :<|> return jerry
  :<|> return jerry
  :<|> return NoContent

alternativeSpec :: Spec
alternativeSpec = do
  describe "Servant.API.Alternative" $ do
    with (return $ serve alternativeApi alternativeServer) $ do

      it "unions endpoints" $ do
        response <- get "/foo"
        liftIO $ do
          decode' (simpleBody response) `shouldBe`
            Just alice
        response_ <- get "/bar"
        liftIO $ do
          decode' (simpleBody response_) `shouldBe`
            Just jerry

      it "checks all endpoints before returning 415" $ do
        get "/foo" `shouldRespondWith` 200

      it "returns 404 if the path does not exist" $ do
        get "/nonexistent" `shouldRespondWith` 404
-- }}}
------------------------------------------------------------------------------
-- * responseHeaderSpec {{{
------------------------------------------------------------------------------
type ResponseHeadersApi =
       Get   '[JSON] (Headers '[Header "H1" Int, Header "H2" String] String)
  :<|> Post  '[JSON] (Headers '[Header "H1" Int, Header "H2" String] String)
  :<|> Put   '[JSON] (Headers '[Header "H1" Int, Header "H2" String] String)
  :<|> Patch '[JSON] (Headers '[Header "H1" Int, Header "H2" String] String)


responseHeadersServer :: Server ResponseHeadersApi
responseHeadersServer = let h = return $ addHeader 5 $ addHeader "kilroy" "hi"
  in h :<|> h :<|> h :<|> h


responseHeadersSpec :: Spec
responseHeadersSpec = describe "ResponseHeaders" $ do
  with (return $ serve (Proxy :: Proxy ResponseHeadersApi) responseHeadersServer) $ do

    let methods = [methodGet, methodPost, methodPut, methodPatch]

    it "includes the headers in the response" $
      forM_ methods $ \method ->
        THW.request method "/" [] ""
          `shouldRespondWith` "\"hi\""{ matchHeaders = ["H1" <:> "5", "H2" <:> "kilroy"]
                                      , matchStatus  = 200
                                      }

    it "responds with not found for non-existent endpoints" $
      forM_ methods $ \method ->
        THW.request method "blahblah" [] ""
          `shouldRespondWith` 404

    it "returns 406 if the Accept header is not supported" $
      forM_ methods $ \method ->
        THW.request method "" [(hAccept, "crazy/mime")] ""
          `shouldRespondWith` 406

-- }}}
------------------------------------------------------------------------------
-- * miscCombinatorSpec {{{
------------------------------------------------------------------------------
type MiscCombinatorsAPI
  =    "version" :> HttpVersion :> Get '[JSON] String
  :<|> "secure"  :> IsSecure :> Get '[JSON] String
  :<|> "host"    :> RemoteHost :> Get '[JSON] String

miscApi :: Proxy MiscCombinatorsAPI
miscApi = Proxy

miscServ :: Server MiscCombinatorsAPI
miscServ = versionHandler
      :<|> secureHandler
      :<|> hostHandler

  where versionHandler = return . show
        secureHandler Secure = return "secure"
        secureHandler NotSecure = return "not secure"
        hostHandler = return . show

miscCombinatorSpec :: Spec
miscCombinatorSpec = with (return $ serve miscApi miscServ) $
  describe "Misc. combinators for request inspection" $ do
    it "Successfully gets the HTTP version specified in the request" $
      go "/version" "\"HTTP/1.0\""

    it "Checks that hspec-wai uses HTTP, not HTTPS" $
      go "/secure" "\"not secure\""

    it "Checks that hspec-wai issues request from 0.0.0.0" $
      go "/host" "\"0.0.0.0:0\""

  where go path res = Test.Hspec.Wai.get path `shouldRespondWith` res

-- }}}
------------------------------------------------------------------------------
-- * Basic Authentication {{{
------------------------------------------------------------------------------

type BasicAuthAPI =
       BasicAuth "foo" () :> "basic" :> Get '[JSON] Animal
  :<|> Raw

basicAuthApi :: Proxy BasicAuthAPI
basicAuthApi = Proxy

basicAuthServer :: Server BasicAuthAPI
basicAuthServer =
  const (return jerry) :<|>
  (\ _ respond -> respond $ responseLBS imATeaPot418 [] "")

basicAuthContext :: Context '[ BasicAuthCheck () ]
basicAuthContext =
  let basicHandler = BasicAuthCheck $ \(BasicAuthData usr pass) ->
        if usr == "servant" && pass == "server"
          then return (Authorized ())
          else return Unauthorized
  in basicHandler :. EmptyContext

basicAuthSpec :: Spec
basicAuthSpec = do
  describe "Servant.API.BasicAuth" $ do
    with (return (serveWithContext basicAuthApi basicAuthContext basicAuthServer)) $ do

      context "Basic Authentication" $ do
        let basicAuthHeaders user password =
              [("Authorization", "Basic " <> Base64.encode (user <> ":" <> password))]
        it "returns 401 when no credentials given" $ do
          get "/basic" `shouldRespondWith` 401

        it "returns 403 when invalid credentials given" $ do
          THW.request methodGet "/basic" (basicAuthHeaders "servant" "wrong") ""
            `shouldRespondWith` 403

        it "returns 200 with the right password" $ do
          THW.request methodGet "/basic" (basicAuthHeaders "servant" "server") ""
            `shouldRespondWith` 200

        it "plays nice with subsequent Raw endpoints" $ do
          get "/foo" `shouldRespondWith` 418

-- }}}
------------------------------------------------------------------------------
-- * General Authentication {{{
------------------------------------------------------------------------------

type GenAuthAPI = AuthProtect "auth" :> "auth" :> Get '[JSON] Animal
             :<|> Raw

genAuthApi :: Proxy GenAuthAPI
genAuthApi = Proxy

genAuthServer :: Server GenAuthAPI
genAuthServer = const (return tweety)
           :<|> (\ _ respond -> respond $ responseLBS imATeaPot418 [] "")

type instance AuthServerData (AuthProtect "auth") = ()

genAuthContext :: Context '[AuthHandler Request ()]
genAuthContext =
  let authHandler = \req -> case lookup "Auth" (requestHeaders req) of
        Just "secret" -> return ()
        Just _ -> throwE err403
        Nothing -> throwE err401
  in mkAuthHandler authHandler :. EmptyContext

genAuthSpec :: Spec
genAuthSpec = do
  describe "Servant.API.Auth" $ do
    with (return (serveWithContext genAuthApi genAuthContext genAuthServer)) $ do

      context "Custom Auth Protection" $ do
        it "returns 401 when missing headers" $ do
          get "/auth" `shouldRespondWith` 401

        it "returns 403 on wrong passwords" $ do
          THW.request methodGet "/auth" [("Auth","wrong")] "" `shouldRespondWith` 403

        it "returns 200 with the right header" $ do
          THW.request methodGet "/auth" [("Auth","secret")] "" `shouldRespondWith` 200

        it "plays nice with subsequent Raw endpoints" $ do
          get "/foo" `shouldRespondWith` 418

-- }}}
------------------------------------------------------------------------------
-- * Test data types {{{
------------------------------------------------------------------------------

data Person = Person {
  name :: String,
  age  :: Integer
 }
  deriving (Eq, Show, Generic)

instance ToJSON Person
instance FromJSON Person

alice :: Person
alice = Person "Alice" 42

data Animal = Animal {
  species      :: String,
  numberOfLegs :: Integer
 }
  deriving (Eq, Show, Generic)

instance ToJSON Animal
instance FromJSON Animal

jerry :: Animal
jerry = Animal "Mouse" 4

tweety :: Animal
tweety = Animal "Bird" 2

beholder :: Animal
beholder = Animal "Beholder" 0
-- }}}<|MERGE_RESOLUTION|>--- conflicted
+++ resolved
@@ -2,10 +2,6 @@
 {-# LANGUAGE DataKinds            #-}
 {-# LANGUAGE DeriveGeneric        #-}
 {-# LANGUAGE FlexibleContexts     #-}
-<<<<<<< HEAD
-{-# LANGUAGE FlexibleInstances    #-}
-=======
->>>>>>> 32fa3490
 {-# LANGUAGE FlexibleInstances    #-}
 {-# LANGUAGE OverloadedStrings    #-}
 {-# LANGUAGE PolyKinds            #-}
@@ -49,12 +45,8 @@
                                              Post, Put,
                                              QueryFlag, QueryParam, QueryParams,
                                              Raw, RemoteHost, ReqBody,
-<<<<<<< HEAD
-                                             StdMethod (..), Verb, addHeader)
-=======
                                              StdMethod (..), Verb, addHeader,
                                              FTime(..))
->>>>>>> 32fa3490
 import           Servant.API.Internal.Test.ComprehensiveAPI
 import           Servant.Server             (Server, Handler, err401, err403,
                                              err404, serve, serveWithContext,
@@ -73,15 +65,11 @@
                                              mkAuthHandler)
 import           Servant.Server.Internal.Context
                                             (NamedContext(..))
-<<<<<<< HEAD
-
-=======
 import           Data.Time.Calendar         (Day, fromGregorian)
 import           Data.Time.LocalTime        (LocalTime(..), hoursToTimeZone,
                                              localTimeToUTC, makeTimeOfDayValid)
 import           Data.Time.Clock            (UTCTime)
 import           Data.ByteString.Lazy       (ByteString)
->>>>>>> 32fa3490
 -- * comprehensive api test
 
 -- This declaration simply checks that all instances are in place.
@@ -337,58 +325,6 @@
 
 -- }}}
 ------------------------------------------------------------------------------
--- * captureAllSpec {{{
-------------------------------------------------------------------------------
-
-type CaptureAllApi = CaptureAll "legs" Integer :> Get '[JSON] Animal
-captureAllApi :: Proxy CaptureAllApi
-captureAllApi = Proxy
-captureAllServer :: [Integer] -> Handler Animal
-captureAllServer legs = case sum legs of
-  4 -> return jerry
-  2 -> return tweety
-  0 -> return beholder
-  _ -> throwE err404
-
-captureAllSpec :: Spec
-captureAllSpec = do
-  describe "Servant.API.CaptureAll" $ do
-    with (return (serve captureAllApi captureAllServer)) $ do
-
-      it "can capture a single element of the 'pathInfo'" $ do
-        response <- get "/2"
-        liftIO $ decode' (simpleBody response) `shouldBe` Just tweety
-
-      it "can capture multiple elements of the 'pathInfo'" $ do
-        response <- get "/2/2"
-        liftIO $ decode' (simpleBody response) `shouldBe` Just jerry
-
-      it "can capture arbitrarily many elements of the 'pathInfo'" $ do
-        response <- get "/1/1/0/1/0/1"
-        liftIO $ decode' (simpleBody response) `shouldBe` Just jerry
-
-      it "can capture when there are no elements in 'pathInfo'" $ do
-        response <- get "/"
-        liftIO $ decode' (simpleBody response) `shouldBe` Just beholder
-
-      it "returns 400 if the decoding fails" $ do
-        get "/notAnInt" `shouldRespondWith` 400
-
-      it "returns 400 if the decoding fails, regardless of which element" $ do
-        get "/1/0/0/notAnInt/3/" `shouldRespondWith` 400
-
-      it "returns 400 if the decoding fails, even when it's multiple elements" $ do
-        get "/1/0/0/notAnInt/3/orange/" `shouldRespondWith` 400
-
-    with (return (serve
-        (Proxy :: Proxy (CaptureAll "segments" String :> Raw))
-        (\ _captured request_ respond ->
-            respond $ responseLBS ok200 [] (cs $ show $ pathInfo request_)))) $ do
-      it "consumes everything from pathInfo" $ do
-        get "/captured/foo/bar/baz" `shouldRespondWith` (fromString (show ([] :: [Int])))
-
--- }}}
-------------------------------------------------------------------------------
 -- * queryParamSpec {{{
 ------------------------------------------------------------------------------
 
