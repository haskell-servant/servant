--- conflicted
+++ resolved
@@ -49,20 +49,13 @@
 import           Servant.API
                  ((:<|>) (..), (:>), AuthProtect, BasicAuth,
                  BasicAuthData (BasicAuthData), Capture, Capture', CaptureAll,
-<<<<<<< HEAD
-                 Delete, EmptyAPI, Get, Header, Headers, HttpVersion,
-                 IsSecure (..), JSON, Lenient, NoContent (..), NoContentVerb,
-                 NoFraming, OctetStream, Patch, PlainText, Post, Put,
-                 QueryFlag, QueryParam, QueryParams, QueryParamForm, Raw, RemoteHost, ReqBody,
-                 SourceIO, StdMethod (..), Stream, Strict, Verb, addHeader)
-=======
                  Delete, EmptyAPI, Fragment, Get, HasStatus (StatusOf), Header,
                  Headers, HttpVersion, IsSecure (..), JSON, Lenient,
                  NoContent (..), NoContentVerb, NoFraming, OctetStream, Patch,
-                 PlainText, Post, Put, QueryFlag, QueryParam, QueryParams, Raw,
+                 PlainText, Post, Put, QueryFlag, QueryParam, QueryParams, QueryParamForm, Raw,
                  RemoteHost, ReqBody, SourceIO, StdMethod (..), Stream, Strict,
                  UVerb, Union, Verb, WithStatus (..), addHeader)
->>>>>>> 04e4de52
+
 import           Servant.Server
                  (Context ((:.), EmptyContext), Handler, Server, Tagged (..),
                  emptyServer, err401, err403, err404, respond, serve,
@@ -103,11 +96,8 @@
   captureSpec
   captureAllSpec
   queryParamSpec
-<<<<<<< HEAD
   queryParamFormSpec
-=======
   fragmentSpec
->>>>>>> 04e4de52
   reqBodySpec
   headerSpec
   rawSpec
