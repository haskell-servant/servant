--- conflicted
+++ resolved
@@ -37,10 +37,7 @@
     Servant
     Servant.Server
     Servant.Server.Internal
-<<<<<<< HEAD
     Servant.Server.Internal.Auth
-=======
->>>>>>> 8ecc3f07
     Servant.Server.Internal.Config
     Servant.Server.Internal.Enter
     Servant.Server.Internal.Router
@@ -105,7 +102,6 @@
       Servant.Server.ErrorSpec
       Servant.Server.Internal.ConfigSpec
       Servant.Server.Internal.EnterSpec
-      Servant.Server.Internal.ConfigSpec
       Servant.ServerSpec
       Servant.Server.UsingConfigSpec
       Servant.Server.UsingConfigSpec.TestCombinators
