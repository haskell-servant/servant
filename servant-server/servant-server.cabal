--- conflicted
+++ resolved
@@ -87,18 +87,11 @@
   build-depends:
       base-compat         >= 0.10.1   && < 0.11
     , base64-bytestring   >= 1.0.0.1  && < 1.1
-<<<<<<< HEAD
     , deepseq             >= 1.4.3.0  && < 1.5
-    , exceptions          >= 0.8.3    && < 0.11
-    , http-api-data       >= 0.3.7.1  && < 0.4
-    , http-media          >= 0.7.1.1  && < 0.8
-    , http-types          >= 0.12     && < 0.13
-=======
     , exceptions          >= 0.10.0   && < 0.11
     , http-api-data       >= 0.3.8.1  && < 0.4
     , http-media          >= 0.7.1.2  && < 0.8
     , http-types          >= 0.12.1   && < 0.13
->>>>>>> f536c90f
     , network-uri         >= 2.6.1.0  && < 2.7
     , monad-control       >= 1.0.2.3  && < 1.1
     , network             >= 2.6.3.5  && < 2.8
