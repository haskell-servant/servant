name:                servant-server
version:             0.8
synopsis:            A family of combinators for defining webservices APIs and serving them
description:
  A family of combinators for defining webservices APIs and serving them
  .
  You can learn about the basics in the <http://haskell-servant.readthedocs.org/en/stable/tutorial/index.html tutorial>.
  .
  <https://github.com/haskell-servant/servant/blob/master/servant-server/example/greet.hs Here>
  is a runnable example, with comments, that defines a dummy API and implements
  a webserver that serves this API, using this package.
  .
  <https://github.com/haskell-servant/servant/blob/master/servant-server/CHANGELOG.md CHANGELOG>
homepage:            http://haskell-servant.readthedocs.org/
Bug-reports:         http://github.com/haskell-servant/servant/issues
license:             BSD3
license-file:        LICENSE
author:              Servant Contributors
maintainer:          haskell-servant-maintainers@googlegroups.com
copyright:           2014-2016 Zalora South East Asia Pte Ltd, Servant Contributors
category:            Web
build-type:          Simple
cabal-version:       >=1.10
tested-with:         GHC >= 7.8
extra-source-files:
  include/*.h
  CHANGELOG.md
  README.md
bug-reports:         http://github.com/haskell-servant/servant/issues
source-repository head
  type: git
  location: http://github.com/haskell-servant/servant.git


library
  exposed-modules:
    Servant
    Servant.Server
    Servant.Server.Experimental.Auth
    Servant.Server.Internal
    Servant.Server.Internal.BasicAuth
    Servant.Server.Internal.Context
    Servant.Server.Internal.Router
    Servant.Server.Internal.RoutingApplication
    Servant.Server.Internal.ServantErr
    Servant.Utils.StaticFiles
  build-depends:
        base               >= 4.7  && < 4.10
      , base-compat        >= 0.9  && < 0.10
      , aeson              >= 0.7  && < 1.1
      , attoparsec         >= 0.12 && < 0.14
      , base64-bytestring  >= 1.0  && < 1.1
      , bytestring         >= 0.10 && < 0.11
      , containers         >= 0.5  && < 0.6
      , http-api-data      >= 0.1  && < 0.3
      , http-types         >= 0.8  && < 0.10
      , network-uri        >= 2.6  && < 2.7
      , mtl                >= 2    && < 2.3
      , network            >= 2.6  && < 2.7
      , safe               >= 0.3  && < 0.4
      , servant            == 0.8.*
      , split              >= 0.2  && < 0.3
      , string-conversions >= 0.3  && < 0.5
      , system-filepath    >= 0.4  && < 0.5
      , filepath           >= 1    && < 1.5
      , text               >= 1.2  && < 1.3
      , transformers       >= 0.3  && < 0.6
      , transformers-compat>= 0.4  && < 0.6
      , wai                >= 3.0  && < 3.3
      , wai-app-static     >= 3.1  && < 3.2
      , warp               >= 3.0  && < 3.3
      , word8              >= 0.1  && < 0.2
<<<<<<< HEAD
=======
  if impl(ghc < 7.10)
    build-depends: old-locale >= 1.0 && < 1.1
                   , time >= 1.4 && < 1.5
  else
    build-depends: time >= 1.5 && < 1.6
>>>>>>> 32fa3490

  hs-source-dirs: src
  default-language: Haskell2010
  ghc-options: -Wall
  if impl(ghc >= 8.0)
    ghc-options: -Wno-redundant-constraints
  include-dirs: include

executable greet
  main-is: greet.hs
  hs-source-dirs: example
  ghc-options: -Wall
  default-language: Haskell2010
  build-depends:
      base
    , servant
    , servant-server
    , aeson
    , warp
    , wai
    , text

test-suite spec
  type: exitcode-stdio-1.0
  ghc-options: -Wall
  default-language: Haskell2010
  hs-source-dirs: test
  main-is: Spec.hs
  other-modules:
      Servant.ArbitraryMonadServerSpec
      Servant.Server.ErrorSpec
      Servant.Server.Internal.ContextSpec
      Servant.Server.RouterSpec
      Servant.Server.StreamingSpec
      Servant.Server.UsingContextSpec
      Servant.Server.UsingContextSpec.TestCombinators
      Servant.ServerSpec
      Servant.Utils.StaticFilesSpec
  build-depends:
      base == 4.*
    , base-compat
    , aeson
    , base64-bytestring
    , bytestring
    , bytestring-conversion
    , directory
    , exceptions
    , hspec == 2.*
    , hspec-wai
    , http-types
    , network >= 2.6
    , QuickCheck
    , parsec
    , safe
    , servant
    , servant-server
    , string-conversions
    , should-not-typecheck == 2.1.*
    , temporary
    , text
    , transformers
    , transformers-compat
    , mtl
    , wai
    , wai-extra
    , warp
    , time

test-suite doctests
 build-depends: base
              , servant
              , doctest
              , filemanip
              , directory
              , filepath
 type: exitcode-stdio-1.0
 main-is: test/Doctests.hs
 buildable: True
 default-language: Haskell2010
 ghc-options: -Wall -threaded
 include-dirs: include<|MERGE_RESOLUTION|>--- conflicted
+++ resolved
@@ -70,14 +70,11 @@
       , wai-app-static     >= 3.1  && < 3.2
       , warp               >= 3.0  && < 3.3
       , word8              >= 0.1  && < 0.2
-<<<<<<< HEAD
-=======
   if impl(ghc < 7.10)
     build-depends: old-locale >= 1.0 && < 1.1
                    , time >= 1.4 && < 1.5
   else
     build-depends: time >= 1.5 && < 1.6
->>>>>>> 32fa3490
 
   hs-source-dirs: src
   default-language: Haskell2010
