--- conflicted
+++ resolved
@@ -133,17 +133,10 @@
       where method = reflectMethod (Proxy :: Proxy method)
 
 instance OVERLAPPING_
-<<<<<<< HEAD
-  (ReflectMethod method) => HasClient (Verb method status cts ()) where
-  type Client (Verb method status cts ()) = ExceptT ServantError IO ()
-  clientWithRoute Proxy req baseurl manager =
-    void $ performRequestNoBody method req baseurl manager
-=======
   (ReflectMethod method) => HasClient (Verb method status cts NoContent) where
   type Client (Verb method status cts NoContent) = ExceptT ServantError IO NoContent
   clientWithRoute Proxy req baseurl manager =
     performRequestNoBody method req baseurl manager >> return NoContent
->>>>>>> eafc5d33
       where method = reflectMethod (Proxy :: Proxy method)
 
 instance OVERLAPPING_
@@ -161,15 +154,6 @@
 
 instance OVERLAPPING_
   ( BuildHeadersTo ls, ReflectMethod method
-<<<<<<< HEAD
-  ) => HasClient (Verb method status cts (Headers ls ())) where
-  type Client (Verb method status cts (Headers ls ()))
-    = ExceptT ServantError IO (Headers ls ())
-  clientWithRoute Proxy req baseurl manager = do
-    let method = reflectMethod (Proxy :: Proxy method)
-    hdrs <- performRequestNoBody method req baseurl manager
-    return $ Headers { getResponse = ()
-=======
   ) => HasClient (Verb method status cts (Headers ls NoContent)) where
   type Client (Verb method status cts (Headers ls NoContent))
     = ExceptT ServantError IO (Headers ls NoContent)
@@ -177,7 +161,6 @@
     let method = reflectMethod (Proxy :: Proxy method)
     hdrs <- performRequestNoBody method req baseurl manager
     return $ Headers { getResponse = NoContent
->>>>>>> eafc5d33
                      , getHeadersHList = buildHeadersTo hdrs
                      }
 
@@ -428,7 +411,6 @@
   clientWithRoute Proxy req baseurl manager =
     clientWithRoute (Proxy :: Proxy api) req baseurl manager
 
-<<<<<<< HEAD
 instance HasClient api => HasClient (BasicAuth tag realm usr :> api) where
   type Client (BasicAuth tag realm usr :> api) = BasicAuthData -> Client api
 
@@ -443,9 +425,6 @@
   clientWithRoute Proxy req baseurl manager (AuthenticateReq (val,func)) =
     clientWithRoute (Proxy :: Proxy api) (func val req) baseurl manager
 
-=======
->>>>>>> eafc5d33
-
 {- Note [Non-Empty Content Types]
 ~~~~~~~~~~~~~~~~~~~~~~~~~~~~~~~~~
 Rather than have
@@ -458,10 +437,6 @@
 
 But this means that if another instance exists that does *not* require
 non-empty lists, but is otherwise more specific, no instance will be overall
-<<<<<<< HEAD
-more specific. This in turns generally means adding yet another instance (one
-=======
 more specific. This in turn generally means adding yet another instance (one
->>>>>>> eafc5d33
 for empty and one for non-empty lists).
 -}