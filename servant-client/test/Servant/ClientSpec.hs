{-# LANGUAGE CPP                    #-}
{-# LANGUAGE DataKinds              #-}
{-# LANGUAGE DeriveGeneric          #-}
{-# LANGUAGE FlexibleContexts       #-}
{-# LANGUAGE FlexibleInstances      #-}
{-# LANGUAGE FunctionalDependencies #-}
{-# LANGUAGE GADTs                  #-}
{-# LANGUAGE MultiParamTypeClasses  #-}
{-# LANGUAGE OverloadedStrings      #-}
{-# LANGUAGE PolyKinds              #-}
{-# LANGUAGE RecordWildCards        #-}
{-# LANGUAGE StandaloneDeriving     #-}
{-# LANGUAGE TypeFamilies           #-}
{-# LANGUAGE TypeOperators          #-}
{-# LANGUAGE UndecidableInstances   #-}
#if __GLASGOW_HASKELL__ >= 800
{-# OPTIONS_GHC -freduction-depth=100 #-}
#else
{-# OPTIONS_GHC -fcontext-stack=100 #-}
#endif
{-# OPTIONS_GHC -fno-warn-orphans #-}

module Servant.ClientSpec where

#if !MIN_VERSION_base(4,8,0)
import           Control.Applicative        ((<$>))
#endif
import           Control.Arrow              (left)
<<<<<<< HEAD
import           Control.Monad.Trans.Except (runExceptT, throwE)
=======
import           Control.Concurrent         (forkIO, killThread, ThreadId)
import           Control.Exception          (bracket)
import           Control.Monad.Trans.Except (throwE, runExceptT)
>>>>>>> af7391c7
import           Data.Aeson
import qualified Data.ByteString.Lazy       as BS
import           Data.Char                  (chr, isPrint)
import           Data.Foldable              (forM_)
import           Data.Monoid                hiding (getLast)
import           Data.Proxy
import qualified Data.Text                  as T
import           GHC.Generics               (Generic)
import qualified Network.HTTP.Client        as C
import           Network.HTTP.Media
<<<<<<< HEAD
import qualified Network.HTTP.Types as HTTP
import           Network.Wai                (responseLBS)
import qualified Network.Wai as Wai
import           System.Exit
=======
import qualified Network.HTTP.Types         as HTTP
import           Network.Socket
import           Network.Wai                (Request, requestHeaders, responseLBS)
import           Network.Wai.Handler.Warp
>>>>>>> af7391c7
import           System.IO.Unsafe           (unsafePerformIO)
import           Test.HUnit
import           Test.Hspec
import           Test.Hspec.QuickCheck
import           Test.QuickCheck

import           Servant.API
import           Servant.Client
import           Servant.Client.TestServer
import qualified Servant.Common.Req as SCR
import           Servant.Server
import           Servant.Server.Experimental.Auth

spec :: Spec
spec = do
  runIO buildTestServer
  describe "Servant.Client" $ do
    sucessSpec
    failSpec
    basicAuthSpec
    genAuthSpec
    errorSpec

-- | Run a test-server (identified by name) while performing the given action.
-- The provided 'BaseUrl' points to the running server.
--
-- Running the test-servers is done differently depending on the compiler
-- (ghc or ghcjs).
--
-- With ghc it's somewhat straight-forward: a wai 'Application' is being started
-- on a free port inside the same process using 'warp'.
--
-- When running the test-suite with ghcjs all the test-servers are compiled into
-- a single external executable (with ghc and warp). This is done through
-- 'buildTestServer' once at the start of the test-suite. This built executable
-- will provide all the test-servers on a free port under a path that
-- corresponds to the test-servers name, for example under
-- 'http://localhost:82923/failServer'. 'withTestServer' will then
-- start this executable as an external process while the given action is being
-- executed and provide it with the correct BaseUrl.
-- This rather cumbersome approach is taken because it's not easy to run a wai
-- Application as a http server when using ghcjs.
withTestServer :: String -> (BaseUrl -> IO a) -> IO a
withTestServer name action = do
  server <- lookupTestServer name
  withServer server action

lookupTestServer :: String -> IO TestServer
lookupTestServer name = case lookup name mapping of
  Nothing -> die ("test server not found: " ++ name)
  Just testServer -> return testServer
  where
    mapping :: [(String, TestServer)]
    mapping = map (\ server -> (testServerName server, server)) allTestServers

-- | All test-servers must be registered here.
allTestServers :: [TestServer]
allTestServers =
  server :
  errorServer :
  failServer :
  basicAuthServer :
  genAuthServer :
  []

-- * test data types

data Person = Person {
  name :: String,
  age :: Integer
 }
  deriving (Eq, Show, Generic)

instance ToJSON Person
instance FromJSON Person

instance ToFormUrlEncoded Person where
    toFormUrlEncoded Person{..} =
        [("name", T.pack name), ("age", T.pack (show age))]

lookupEither :: (Show a, Eq a) => a -> [(a,b)] -> Either String b
lookupEither x xs = do
    maybe (Left $ "could not find key " <> show x) return $ lookup x xs

instance FromFormUrlEncoded Person where
    fromFormUrlEncoded xs = do
        n <- lookupEither "name" xs
        a <- lookupEither "age" xs
        return $ Person (T.unpack n) (read $ T.unpack a)

alice :: Person
alice = Person "Alice" 42

type TestHeaders = '[Header "X-Example1" Int, Header "X-Example2" String]

type Api =
       "get" :> Get '[JSON] Person
  :<|> "deleteEmpty" :> DeleteNoContent '[JSON] NoContent
  :<|> "capture" :> Capture "name" String :> Get '[JSON,FormUrlEncoded] Person
  :<|> "body" :> ReqBody '[FormUrlEncoded,JSON] Person :> Post '[JSON] Person
  :<|> "param" :> QueryParam "name" String :> Get '[FormUrlEncoded,JSON] Person
  :<|> "params" :> QueryParams "names" String :> Get '[JSON] [Person]
  :<|> "flag" :> QueryFlag "flag" :> Get '[JSON] Bool
  :<|> "rawSuccess" :> Raw
  :<|> "rawFailure" :> Raw
  :<|> "multiple" :>
            Capture "first" String :>
            QueryParam "second" Int :>
            QueryFlag "third" :>
            ReqBody '[JSON] [(String, [Rational])] :>
            Get '[JSON] (String, Maybe Int, Bool, [(String, [Rational])])
  :<|> "headers" :> Get '[JSON] (Headers TestHeaders Bool)
  :<|> "deleteContentType" :> DeleteNoContent '[JSON] NoContent
api :: Proxy Api
api = Proxy

getGet :: C.Manager -> BaseUrl -> SCR.ClientM Person
getDeleteEmpty :: C.Manager -> BaseUrl -> SCR.ClientM NoContent
getCapture :: String -> C.Manager -> BaseUrl -> SCR.ClientM Person
getBody :: Person -> C.Manager -> BaseUrl -> SCR.ClientM Person
getQueryParam :: Maybe String -> C.Manager -> BaseUrl -> SCR.ClientM Person
getQueryParams :: [String] -> C.Manager -> BaseUrl -> SCR.ClientM [Person]
getQueryFlag :: Bool -> C.Manager -> BaseUrl -> SCR.ClientM Bool
getRawSuccess :: HTTP.Method -> C.Manager -> BaseUrl
  -> SCR.ClientM (Int, BS.ByteString, MediaType, [HTTP.Header], C.Response BS.ByteString)
getRawFailure :: HTTP.Method -> C.Manager -> BaseUrl
  -> SCR.ClientM (Int, BS.ByteString, MediaType, [HTTP.Header], C.Response BS.ByteString)
getMultiple :: String -> Maybe Int -> Bool -> [(String, [Rational])] -> C.Manager -> BaseUrl
  -> SCR.ClientM (String, Maybe Int, Bool, [(String, [Rational])])
getRespHeaders :: C.Manager -> BaseUrl -> SCR.ClientM (Headers TestHeaders Bool)
getDeleteContentType :: C.Manager -> BaseUrl -> SCR.ClientM NoContent
getGet
  :<|> getDeleteEmpty
  :<|> getCapture
  :<|> getBody
  :<|> getQueryParam
  :<|> getQueryParams
  :<|> getQueryFlag
  :<|> getRawSuccess
  :<|> getRawFailure
  :<|> getMultiple
  :<|> getRespHeaders
  :<|> getDeleteContentType = client api

server :: TestServer
server = TestServer "server" $ serve api (
       return alice
  :<|> return NoContent
  :<|> (\ name -> return $ Person name 0)
  :<|> return
  :<|> (\ name -> case name of
                   Just "alice" -> return alice
                   Just n -> throwE $ ServantErr 400 (n ++ " not found") "" []
                   Nothing -> throwE $ ServantErr 400 "missing parameter" "" [])
  :<|> (\ names -> return (zipWith Person names [0..]))
  :<|> return
  :<|> (\ _request respond -> respond $ responseLBS HTTP.ok200 [] "rawSuccess")
  :<|> (\ _request respond -> respond $ responseLBS HTTP.badRequest400 [] "rawFailure")
  :<|> (\ a b c d -> return (a, b, c, d))
  :<|> (return $ addHeader 1729 $ addHeader "eg2" True)
  :<|> return NoContent
 )

type FailApi =
       "get" :> Raw
  :<|> "capture" :> Capture "name" String :> Raw
  :<|> "body" :> Raw

failApi :: Proxy FailApi
failApi = Proxy

failServer :: TestServer
failServer = TestServer "failServer" $ serve failApi (
       (\ _request respond -> respond $ responseLBS HTTP.ok200 [] "")
  :<|> (\ _capture _request respond -> respond $ responseLBS HTTP.ok200 [("content-type", "application/json")] "")
  :<|> (\ _request respond -> respond $ responseLBS HTTP.ok200 [("content-type", "fooooo")] "")
 )

-- * basic auth stuff

type BasicAuthAPI =
       BasicAuth "foo-realm" () :> "private" :> "basic" :> Get '[JSON] Person

basicAuthAPI :: Proxy BasicAuthAPI
basicAuthAPI = Proxy

basicAuthHandler :: BasicAuthCheck ()
basicAuthHandler =
  let check (BasicAuthData username password) =
        if username == "servant" && password == "server"
        then return (Authorized ())
        else return Unauthorized
  in BasicAuthCheck check

basicServerContext :: Context '[ BasicAuthCheck () ]
basicServerContext = basicAuthHandler :. EmptyContext

basicAuthServer :: TestServer
basicAuthServer = TestServer "basicAuthServer" $
  serveWithContext basicAuthAPI basicServerContext (const (return alice))

-- * general auth stuff

type GenAuthAPI =
  AuthProtect "auth-tag" :> "private" :> "auth" :> Get '[JSON] Person

genAuthAPI :: Proxy GenAuthAPI
genAuthAPI = Proxy

type instance AuthServerData (AuthProtect "auth-tag") = ()
type instance AuthClientData (AuthProtect "auth-tag") = ()

genAuthHandler :: AuthHandler Wai.Request ()
genAuthHandler =
  let handler req = case lookup "AuthHeader" (Wai.requestHeaders req) of
        Nothing -> throwE (err401 { errBody = "Missing auth header" })
        Just _ -> return ()
  in mkAuthHandler handler

genAuthServerContext :: Context '[ AuthHandler Wai.Request () ]
genAuthServerContext = genAuthHandler :. EmptyContext

genAuthServer :: TestServer
genAuthServer = TestServer "genAuthServer" $
  serveWithContext genAuthAPI genAuthServerContext (const (return alice))

{-# NOINLINE manager #-}
manager :: C.Manager
manager = unsafePerformIO $ C.newManager C.defaultManagerSettings

sucessSpec :: Spec
sucessSpec = around (withTestServer "server") $ do

    it "Servant.API.Get" $ \baseUrl -> do
      (left show <$> runExceptT (getGet manager baseUrl)) `shouldReturn` Right alice

    describe "Servant.API.Delete" $ do
      it "allows empty content type" $ \baseUrl -> do
        (left show <$> runExceptT (getDeleteEmpty manager baseUrl)) `shouldReturn` Right NoContent

      it "allows content type" $ \baseUrl -> do
        (left show <$> runExceptT (getDeleteContentType manager baseUrl)) `shouldReturn` Right NoContent

    it "Servant.API.Capture" $ \baseUrl -> do
      (left show <$> runExceptT (getCapture "Paula" manager baseUrl)) `shouldReturn` Right (Person "Paula" 0)

    it "Servant.API.ReqBody" $ \baseUrl -> do
      let p = Person "Clara" 42
      (left show <$> runExceptT (getBody p manager baseUrl)) `shouldReturn` Right p

    it "Servant.API.QueryParam" $ \baseUrl -> do
      left show <$> runExceptT (getQueryParam (Just "alice") manager baseUrl) `shouldReturn` Right alice
      Left FailureResponse{..} <- runExceptT (getQueryParam (Just "bob") manager baseUrl)
      responseStatus `shouldBe` HTTP.Status 400 "bob not found"

    it "Servant.API.QueryParam.QueryParams" $ \baseUrl -> do
      (left show <$> runExceptT (getQueryParams [] manager baseUrl)) `shouldReturn` Right []
      (left show <$> runExceptT (getQueryParams ["alice", "bob"] manager baseUrl))
        `shouldReturn` Right [Person "alice" 0, Person "bob" 1]

    context "Servant.API.QueryParam.QueryFlag" $
      forM_ [False, True] $ \ flag -> it (show flag) $ \baseUrl -> do
        (left show <$> runExceptT (getQueryFlag flag manager baseUrl)) `shouldReturn` Right flag

    it "Servant.API.Raw on success" $ \baseUrl -> do
      res <- runExceptT (getRawSuccess HTTP.methodGet manager baseUrl)
      case res of
        Left e -> assertFailure $ show e
        Right (code, body, ct, _, response) -> do
          (code, body, ct) `shouldBe` (200, "rawSuccess", "application"//"octet-stream")
          C.responseBody response `shouldBe` body
          C.responseStatus response `shouldBe` HTTP.ok200

    it "Servant.API.Raw should return a Left in case of failure" $ \baseUrl -> do
      res <- runExceptT (getRawFailure HTTP.methodGet manager baseUrl)
      case res of
        Right _ -> assertFailure "expected Left, but got Right"
        Left e -> do
          Servant.Client.responseStatus e `shouldBe` HTTP.status400
          Servant.Client.responseBody e `shouldBe` "rawFailure"

    it "Returns headers appropriately" $ \baseUrl -> do
      res <- runExceptT (getRespHeaders manager baseUrl)
      case res of
        Left e -> assertFailure $ show e
        Right val -> getHeaders val `shouldBe` [("X-Example1", "1729"), ("X-Example2", "eg2")]

    modifyMaxSuccess (const 20) $ do
      it "works for a combination of Capture, QueryParam, QueryFlag and ReqBody" $ \baseUrl ->
        property $ forAllShrink pathGen shrink $ \(NonEmpty cap) num flag body ->
          ioProperty $ do
            result <- left show <$> runExceptT (getMultiple cap num flag body manager baseUrl)
            return $
              result === Right (cap, num, flag, body)

type ErrorApi =
  Delete '[JSON] () :<|>
  Get '[JSON] () :<|>
  Post '[JSON] () :<|>
  Put '[JSON] ()

errorApi :: Proxy ErrorApi
errorApi = Proxy

errorServer :: TestServer
errorServer = TestServer "errorServer" $ serve errorApi $
  err :<|> err :<|> err :<|> err
  where
    err = throwE $ ServantErr 500 "error message" "" []

errorSpec :: Spec
errorSpec =
  around (withTestServer "errorServer") $ do
    describe "error status codes" $
      it "reports error statuses correctly" $ \baseUrl -> do
        let delete :<|> get :<|> post :<|> put =
              client errorApi
            actions = map (\ f -> f manager baseUrl) [delete, get, post, put]
        forM_ actions $ \ clientAction -> do
          Left FailureResponse{..} <- runExceptT clientAction
          responseStatus `shouldBe` HTTP.Status 500 "error message"

basicAuthSpec :: Spec
basicAuthSpec = around (withTestServer "basicAuthServer") $ do
  context "Authentication works when requests are properly authenticated" $ do

    it "Authenticates a BasicAuth protected server appropriately" $ \baseUrl -> do
      let getBasic = client basicAuthAPI
      let basicAuthData = BasicAuthData "servant" "server"
      (left show <$> runExceptT (getBasic basicAuthData manager baseUrl)) `shouldReturn` Right alice

  context "Authentication is rejected when requests are not authenticated properly" $ do

    it "Authenticates a BasicAuth protected server appropriately" $ \baseUrl -> do
      let getBasic = client basicAuthAPI
      let basicAuthData = BasicAuthData "not" "password"
      Left FailureResponse{..} <- runExceptT (getBasic basicAuthData manager baseUrl)
      responseStatus `shouldBe` HTTP.Status 403 "Forbidden"

genAuthSpec :: Spec
genAuthSpec = around (withTestServer "genAuthServer") $ do
  context "Authentication works when requests are properly authenticated" $ do

    it "Authenticates a AuthProtect protected server appropriately" $ \baseUrl -> do
      let getProtected = client genAuthAPI
      let authRequest = mkAuthenticateReq () (\_ req ->  SCR.addHeader "AuthHeader" ("cool" :: String) req)
      (left show <$> runExceptT (getProtected authRequest manager baseUrl)) `shouldReturn` Right alice

  context "Authentication is rejected when requests are not authenticated properly" $ do

    it "Authenticates a AuthProtect protected server appropriately" $ \baseUrl -> do
      let getProtected = client genAuthAPI
      let authRequest = mkAuthenticateReq () (\_ req ->  SCR.addHeader "Wrong" ("header" :: String) req)
      Left FailureResponse{..} <- runExceptT (getProtected authRequest manager baseUrl)
      responseStatus `shouldBe` (HTTP.Status 401 "Unauthorized")

failSpec :: Spec
failSpec = around (withTestServer "failServer") $ do

    context "client returns errors appropriately" $ do
      it "reports FailureResponse" $ \baseUrl -> do
        let (_ :<|> getDeleteEmpty :<|> _) = client api
        Left res <- runExceptT (getDeleteEmpty manager baseUrl)
        case res of
          FailureResponse (HTTP.Status 404 "Not Found") _ _ -> return ()
          _ -> fail $ "expected 404 response, but got " <> show res

      it "reports DecodeFailure" $ \baseUrl -> do
        let (_ :<|> _ :<|> getCapture :<|> _) = client api
        Left res <- runExceptT (getCapture "foo" manager baseUrl)
        case res of
          DecodeFailure _ ("application/json") _ -> return ()
          _ -> fail $ "expected DecodeFailure, but got " <> show res

      it "reports ConnectionError" $ \_ -> do
        let (getGetWrongHost :<|> _) = client api
        Left res <- runExceptT (getGetWrongHost manager (BaseUrl Http "127.0.0.1" 19872 ""))
        case res of
          ConnectionError _ -> return ()
          _ -> fail $ "expected ConnectionError, but got " <> show res

      it "reports UnsupportedContentType" $ \baseUrl -> do
        let (getGet :<|> _ ) = client api
        Left res <- runExceptT (getGet manager baseUrl)
        case res of
          UnsupportedContentType ("application/octet-stream") _ -> return ()
          _ -> fail $ "expected UnsupportedContentType, but got " <> show res

      it "reports InvalidContentTypeHeader" $ \baseUrl -> do
        let (_ :<|> _ :<|> _ :<|> getBody :<|> _) = client api
        Left res <- runExceptT (getBody alice manager baseUrl)
        case res of
          InvalidContentTypeHeader "fooooo" _ -> return ()
          _ -> fail $ "expected InvalidContentTypeHeader, but got " <> show res

<<<<<<< HEAD
=======
data WrappedApi where
  WrappedApi :: (HasServer (api :: *) '[], Server api ~ Handler a,
                 HasClient api, Client api ~ (C.Manager -> BaseUrl -> SCR.ClientM ())) =>
    Proxy api -> WrappedApi

basicAuthSpec :: Spec
basicAuthSpec = beforeAll (startWaiApp basicAuthServer) $ afterAll endWaiApp $ do
  context "Authentication works when requests are properly authenticated" $ do

    it "Authenticates a BasicAuth protected server appropriately" $ \(_,baseUrl) -> do
      let getBasic = client basicAuthAPI
      let basicAuthData = BasicAuthData "servant" "server"
      (left show <$> runExceptT (getBasic basicAuthData manager baseUrl)) `shouldReturn` Right alice

  context "Authentication is rejected when requests are not authenticated properly" $ do

    it "Authenticates a BasicAuth protected server appropriately" $ \(_,baseUrl) -> do
      let getBasic = client basicAuthAPI
      let basicAuthData = BasicAuthData "not" "password"
      Left FailureResponse{..} <- runExceptT (getBasic basicAuthData manager baseUrl)
      responseStatus `shouldBe` HTTP.Status 403 "Forbidden"

genAuthSpec :: Spec
genAuthSpec = beforeAll (startWaiApp genAuthServer) $ afterAll endWaiApp $ do
  context "Authentication works when requests are properly authenticated" $ do

    it "Authenticates a AuthProtect protected server appropriately" $ \(_, baseUrl) -> do
      let getProtected = client genAuthAPI
      let authRequest = mkAuthenticateReq () (\_ req ->  SCR.addHeader "AuthHeader" ("cool" :: String) req)
      (left show <$> runExceptT (getProtected authRequest manager baseUrl)) `shouldReturn` Right alice

  context "Authentication is rejected when requests are not authenticated properly" $ do

    it "Authenticates a AuthProtect protected server appropriately" $ \(_, baseUrl) -> do
      let getProtected = client genAuthAPI
      let authRequest = mkAuthenticateReq () (\_ req ->  SCR.addHeader "Wrong" ("header" :: String) req)
      Left FailureResponse{..} <- runExceptT (getProtected authRequest manager baseUrl)
      responseStatus `shouldBe` (HTTP.Status 401 "Unauthorized")
>>>>>>> af7391c7

-- * utils

pathGen :: Gen (NonEmptyList Char)
pathGen = fmap NonEmpty path
 where
  path = listOf1 $ elements $
    filter (not . (`elem` ("?%[]/#;" :: String))) $
    filter isPrint $
    map chr [0..127]<|MERGE_RESOLUTION|>--- conflicted
+++ resolved
@@ -22,17 +22,11 @@
 
 module Servant.ClientSpec where
 
-#if !MIN_VERSION_base(4,8,0)
-import           Control.Applicative        ((<$>))
-#endif
+import           Prelude ()
+import           Prelude.Compat
+
 import           Control.Arrow              (left)
-<<<<<<< HEAD
 import           Control.Monad.Trans.Except (runExceptT, throwE)
-=======
-import           Control.Concurrent         (forkIO, killThread, ThreadId)
-import           Control.Exception          (bracket)
-import           Control.Monad.Trans.Except (throwE, runExceptT)
->>>>>>> af7391c7
 import           Data.Aeson
 import qualified Data.ByteString.Lazy       as BS
 import           Data.Char                  (chr, isPrint)
@@ -43,17 +37,10 @@
 import           GHC.Generics               (Generic)
 import qualified Network.HTTP.Client        as C
 import           Network.HTTP.Media
-<<<<<<< HEAD
 import qualified Network.HTTP.Types as HTTP
 import           Network.Wai                (responseLBS)
 import qualified Network.Wai as Wai
-import           System.Exit
-=======
-import qualified Network.HTTP.Types         as HTTP
-import           Network.Socket
-import           Network.Wai                (Request, requestHeaders, responseLBS)
-import           Network.Wai.Handler.Warp
->>>>>>> af7391c7
+import           System.Exit.Compat
 import           System.IO.Unsafe           (unsafePerformIO)
 import           Test.HUnit
 import           Test.Hspec
@@ -449,48 +436,6 @@
           InvalidContentTypeHeader "fooooo" _ -> return ()
           _ -> fail $ "expected InvalidContentTypeHeader, but got " <> show res
 
-<<<<<<< HEAD
-=======
-data WrappedApi where
-  WrappedApi :: (HasServer (api :: *) '[], Server api ~ Handler a,
-                 HasClient api, Client api ~ (C.Manager -> BaseUrl -> SCR.ClientM ())) =>
-    Proxy api -> WrappedApi
-
-basicAuthSpec :: Spec
-basicAuthSpec = beforeAll (startWaiApp basicAuthServer) $ afterAll endWaiApp $ do
-  context "Authentication works when requests are properly authenticated" $ do
-
-    it "Authenticates a BasicAuth protected server appropriately" $ \(_,baseUrl) -> do
-      let getBasic = client basicAuthAPI
-      let basicAuthData = BasicAuthData "servant" "server"
-      (left show <$> runExceptT (getBasic basicAuthData manager baseUrl)) `shouldReturn` Right alice
-
-  context "Authentication is rejected when requests are not authenticated properly" $ do
-
-    it "Authenticates a BasicAuth protected server appropriately" $ \(_,baseUrl) -> do
-      let getBasic = client basicAuthAPI
-      let basicAuthData = BasicAuthData "not" "password"
-      Left FailureResponse{..} <- runExceptT (getBasic basicAuthData manager baseUrl)
-      responseStatus `shouldBe` HTTP.Status 403 "Forbidden"
-
-genAuthSpec :: Spec
-genAuthSpec = beforeAll (startWaiApp genAuthServer) $ afterAll endWaiApp $ do
-  context "Authentication works when requests are properly authenticated" $ do
-
-    it "Authenticates a AuthProtect protected server appropriately" $ \(_, baseUrl) -> do
-      let getProtected = client genAuthAPI
-      let authRequest = mkAuthenticateReq () (\_ req ->  SCR.addHeader "AuthHeader" ("cool" :: String) req)
-      (left show <$> runExceptT (getProtected authRequest manager baseUrl)) `shouldReturn` Right alice
-
-  context "Authentication is rejected when requests are not authenticated properly" $ do
-
-    it "Authenticates a AuthProtect protected server appropriately" $ \(_, baseUrl) -> do
-      let getProtected = client genAuthAPI
-      let authRequest = mkAuthenticateReq () (\_ req ->  SCR.addHeader "Wrong" ("header" :: String) req)
-      Left FailureResponse{..} <- runExceptT (getProtected authRequest manager baseUrl)
-      responseStatus `shouldBe` (HTTP.Status 401 "Unauthorized")
->>>>>>> af7391c7
-
 -- * utils
 
 pathGen :: Gen (NonEmptyList Char)
