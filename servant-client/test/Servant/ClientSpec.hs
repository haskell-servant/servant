--- conflicted
+++ resolved
@@ -1,5 +1,4 @@
 {-# LANGUAGE CPP                    #-}
-{-# LANGUAGE ConstraintKinds        #-}
 {-# LANGUAGE DataKinds              #-}
 {-# LANGUAGE DeriveGeneric          #-}
 {-# LANGUAGE FlexibleContexts       #-}
@@ -10,32 +9,20 @@
 {-# LANGUAGE OverloadedStrings      #-}
 {-# LANGUAGE PolyKinds              #-}
 {-# LANGUAGE RecordWildCards        #-}
-{-# LANGUAGE ScopedTypeVariables    #-}
-<<<<<<< HEAD
 {-# LANGUAGE StandaloneDeriving     #-}
-=======
 {-# LANGUAGE TypeFamilies           #-}
->>>>>>> 933a2c44
 {-# LANGUAGE TypeOperators          #-}
 {-# LANGUAGE UndecidableInstances   #-}
 {-# OPTIONS_GHC -fcontext-stack=100 #-}
-{-# OPTIONS_GHC -fno-warn-name-shadowing #-}
 {-# OPTIONS_GHC -fno-warn-orphans #-}
 
-#include "overlapping-compat.h"
 module Servant.ClientSpec where
 
 #if !MIN_VERSION_base(4,8,0)
-import           Control.Applicative        ((<$>), pure)
+import           Control.Applicative        ((<$>))
 #endif
 import           Control.Arrow              (left)
-<<<<<<< HEAD
 import           Control.Monad.Trans.Except (runExceptT, throwE)
-=======
-import           Control.Concurrent         (forkIO, killThread, ThreadId)
-import           Control.Exception          (bracket)
-import           Control.Monad.Trans.Except (ExceptT, throwE, runExceptT)
->>>>>>> 933a2c44
 import           Data.Aeson
 import qualified Data.ByteString.Lazy       as BS
 import           Data.Char                  (chr, isPrint)
@@ -46,17 +33,9 @@
 import           GHC.Generics               (Generic)
 import qualified Network.HTTP.Client        as C
 import           Network.HTTP.Media
-<<<<<<< HEAD
-import           Network.HTTP.Types         (Status (..), badRequest400,
-                                             methodGet, ok200, status400)
-import           Network.Wai                (responseLBS)
-=======
-import qualified Network.HTTP.Types         as HTTP
-import           Network.Socket
-import           Network.Wai                (Application, Request,
-                                             requestHeaders, responseLBS)
-import           Network.Wai.Handler.Warp
->>>>>>> 933a2c44
+import qualified Network.HTTP.Types as HTTP
+import           Network.Wai                (Application, responseLBS)
+import qualified Network.Wai as Wai
 import           System.IO.Unsafe           (unsafePerformIO)
 import           Test.HUnit
 import           Test.Hspec
@@ -64,23 +43,18 @@
 import           Test.QuickCheck
 
 import           Servant.API
-import           Servant.API.Internal.Test.ComprehensiveAPI
 import           Servant.Client
 import           Servant.Client.TestServer
+import qualified Servant.Common.Req as SCR
 import           Servant.Server
 import           Servant.Server.Experimental.Auth
-import qualified Servant.Common.Req         as SCR
-
--- This declaration simply checks that all instances are in place.
-_ = client comprehensiveAPI
 
 spec :: Spec
-spec = do
-  runIO buildTestServer
-  describe "Servant.Client" $ do
+spec = describe "Servant.Client" $ do
     sucessSpec
     failSpec
-<<<<<<< HEAD
+    basicAuthSpec
+    genAuthSpec
     errorSpec
 
 -- | Run a test-server (identified by name) while performing the given action.
@@ -120,11 +94,6 @@
   errorServer :
   failServer :
   []
-=======
-    wrappedApiSpec
-    basicAuthSpec
-    genAuthSpec
->>>>>>> 933a2c44
 
 -- * test data types
 
@@ -171,16 +140,12 @@
             QueryParam "second" Int :>
             QueryFlag "third" :>
             ReqBody '[JSON] [(String, [Rational])] :>
-            Post '[JSON] (String, Maybe Int, Bool, [(String, [Rational])])
+            Get '[JSON] (String, Maybe Int, Bool, [(String, [Rational])])
   :<|> "headers" :> Get '[JSON] (Headers TestHeaders Bool)
   :<|> "deleteContentType" :> DeleteNoContent '[JSON] NoContent
 api :: Proxy Api
 api = Proxy
 
-<<<<<<< HEAD
-server :: TestServer
-server = TestServer "server" $ serve api (
-=======
 getGet :: C.Manager -> BaseUrl -> SCR.ClientM Person
 getDeleteEmpty :: C.Manager -> BaseUrl -> SCR.ClientM NoContent
 getCapture :: String -> C.Manager -> BaseUrl -> SCR.ClientM Person
@@ -209,9 +174,8 @@
   :<|> getRespHeaders
   :<|> getDeleteContentType = client api
 
-server :: Application
-server = serve api (
->>>>>>> 933a2c44
+server :: TestServer
+server = TestServer "server" $ serve api (
        return alice
   :<|> return NoContent
   :<|> (\ name -> return $ Person name 0)
@@ -237,21 +201,12 @@
 failApi :: Proxy FailApi
 failApi = Proxy
 
-<<<<<<< HEAD
 failServer :: TestServer
 failServer = TestServer "failServer" $ serve failApi (
-       (\ _request respond -> respond $ responseLBS ok200 [] "")
-  :<|> (\ _capture _request respond -> respond $ responseLBS ok200 [("content-type", "application/json")] "")
-  :<|> (\ _request respond -> respond $ responseLBS ok200 [("content-type", "fooooo")] "")
-  )
-=======
-failServer :: Application
-failServer = serve failApi (
        (\ _request respond -> respond $ responseLBS HTTP.ok200 [] "")
   :<|> (\ _capture _request respond -> respond $ responseLBS HTTP.ok200 [("content-type", "application/json")] "")
-  :<|> (\_request respond -> respond $ responseLBS HTTP.ok200 [("content-type", "fooooo")] "")
+  :<|> (\ _request respond -> respond $ responseLBS HTTP.ok200 [("content-type", "fooooo")] "")
  )
->>>>>>> 933a2c44
 
 -- * basic auth stuff
 
@@ -286,14 +241,14 @@
 type instance AuthServerData (AuthProtect "auth-tag") = ()
 type instance AuthClientData (AuthProtect "auth-tag") = ()
 
-genAuthHandler :: AuthHandler Request ()
+genAuthHandler :: AuthHandler Wai.Request ()
 genAuthHandler =
-  let handler req = case lookup "AuthHeader" (requestHeaders req) of
+  let handler req = case lookup "AuthHeader" (Wai.requestHeaders req) of
         Nothing -> throwE (err401 { errBody = "Missing auth header" })
         Just _ -> return ()
   in mkAuthHandler handler
 
-genAuthServerContext :: Context '[ AuthHandler Request () ]
+genAuthServerContext :: Context '[ AuthHandler Wai.Request () ]
 genAuthServerContext = genAuthHandler :. EmptyContext
 
 genAuthServer :: Application
@@ -306,81 +261,39 @@
 sucessSpec :: Spec
 sucessSpec = around (withTestServer "server") $ do
 
-<<<<<<< HEAD
     it "Servant.API.Get" $ \baseUrl -> do
-      let getGet = getNth (Proxy :: Proxy 0) $ client api baseUrl manager
-      (left show <$> runExceptT getGet) `shouldReturn` Right alice
+      (left show <$> runExceptT (getGet manager baseUrl)) `shouldReturn` Right alice
 
     describe "Servant.API.Delete" $ do
       it "allows empty content type" $ \baseUrl -> do
-        let getDeleteEmpty = getNth (Proxy :: Proxy 1) $ client api baseUrl manager
-        (left show <$> runExceptT getDeleteEmpty) `shouldReturn` Right ()
+        (left show <$> runExceptT (getDeleteEmpty manager baseUrl)) `shouldReturn` Right NoContent
 
       it "allows content type" $ \baseUrl -> do
-        let getDeleteContentType = getLast $ client api baseUrl manager
-        (left show <$> runExceptT getDeleteContentType) `shouldReturn` Right ()
+        (left show <$> runExceptT (getDeleteContentType manager baseUrl)) `shouldReturn` Right NoContent
 
     it "Servant.API.Capture" $ \baseUrl -> do
-      let getCapture = getNth (Proxy :: Proxy 2) $ client api baseUrl manager
-      (left show <$> runExceptT (getCapture "Paula")) `shouldReturn` Right (Person "Paula" 0)
-=======
-    it "Servant.API.Get" $ \(_, baseUrl) -> do
-      (left show <$> runExceptT (getGet manager baseUrl)) `shouldReturn` Right alice
-
-    describe "Servant.API.Delete" $ do
-      it "allows empty content type" $ \(_, baseUrl) -> do
-        (left show <$> runExceptT (getDeleteEmpty manager baseUrl)) `shouldReturn` Right NoContent
-
-      it "allows content type" $ \(_, baseUrl) -> do
-        (left show <$> runExceptT (getDeleteContentType manager baseUrl)) `shouldReturn` Right NoContent
-
-    it "Servant.API.Capture" $ \(_, baseUrl) -> do
       (left show <$> runExceptT (getCapture "Paula" manager baseUrl)) `shouldReturn` Right (Person "Paula" 0)
->>>>>>> 933a2c44
 
     it "Servant.API.ReqBody" $ \baseUrl -> do
       let p = Person "Clara" 42
       (left show <$> runExceptT (getBody p manager baseUrl)) `shouldReturn` Right p
 
-<<<<<<< HEAD
     it "Servant.API.QueryParam" $ \baseUrl -> do
-      let getQueryParam = getNth (Proxy :: Proxy 4) $ client api baseUrl manager
-      left show <$> runExceptT (getQueryParam (Just "alice")) `shouldReturn` Right alice
-      Left FailureResponse{..} <- runExceptT (getQueryParam (Just "bob"))
-      responseStatus `shouldBe` Status 400 "bob not found"
-
-    it "Servant.API.QueryParam.QueryParams" $ \baseUrl -> do
-      let getQueryParams = getNth (Proxy :: Proxy 5) $ client api baseUrl manager
-      (left show <$> runExceptT (getQueryParams [])) `shouldReturn` Right []
-      (left show <$> runExceptT (getQueryParams ["alice", "bob"]))
-        `shouldReturn` Right [Person "alice" 0, Person "bob" 1]
-
-    context "Servant.API.QueryParam.QueryFlag" $
-      forM_ [False, True] $ \ flag -> it (show flag) $ \baseUrl -> do
-        let getQueryFlag = getNth (Proxy :: Proxy 6) $ client api baseUrl manager
-        (left show <$> runExceptT (getQueryFlag flag)) `shouldReturn` Right flag
-
-    it "Servant.API.Raw on success" $ \baseUrl -> do
-      let getRawSuccess = getNth (Proxy :: Proxy 7) $ client api baseUrl manager
-      res <- runExceptT (getRawSuccess methodGet)
-=======
-    it "Servant.API.QueryParam" $ \(_, baseUrl) -> do
       left show <$> runExceptT (getQueryParam (Just "alice") manager baseUrl) `shouldReturn` Right alice
       Left FailureResponse{..} <- runExceptT (getQueryParam (Just "bob") manager baseUrl)
       responseStatus `shouldBe` HTTP.Status 400 "bob not found"
 
-    it "Servant.API.QueryParam.QueryParams" $ \(_, baseUrl) -> do
+    it "Servant.API.QueryParam.QueryParams" $ \baseUrl -> do
       (left show <$> runExceptT (getQueryParams [] manager baseUrl)) `shouldReturn` Right []
       (left show <$> runExceptT (getQueryParams ["alice", "bob"] manager baseUrl))
         `shouldReturn` Right [Person "alice" 0, Person "bob" 1]
 
     context "Servant.API.QueryParam.QueryFlag" $
-      forM_ [False, True] $ \ flag -> it (show flag) $ \(_, baseUrl) -> do
+      forM_ [False, True] $ \ flag -> it (show flag) $ \baseUrl -> do
         (left show <$> runExceptT (getQueryFlag flag manager baseUrl)) `shouldReturn` Right flag
 
-    it "Servant.API.Raw on success" $ \(_, baseUrl) -> do
+    it "Servant.API.Raw on success" $ \baseUrl -> do
       res <- runExceptT (getRawSuccess HTTP.methodGet manager baseUrl)
->>>>>>> 933a2c44
       case res of
         Left e -> assertFailure $ show e
         Right (code, body, ct, _, response) -> do
@@ -388,48 +301,28 @@
           C.responseBody response `shouldBe` body
           C.responseStatus response `shouldBe` HTTP.ok200
 
-<<<<<<< HEAD
     it "Servant.API.Raw should return a Left in case of failure" $ \baseUrl -> do
-      let getRawFailure = getNth (Proxy :: Proxy 8) $ client api baseUrl manager
-      res <- runExceptT (getRawFailure methodGet)
-=======
-    it "Servant.API.Raw should return a Left in case of failure" $ \(_, baseUrl) -> do
       res <- runExceptT (getRawFailure HTTP.methodGet manager baseUrl)
->>>>>>> 933a2c44
       case res of
         Right _ -> assertFailure "expected Left, but got Right"
         Left e -> do
           Servant.Client.responseStatus e `shouldBe` HTTP.status400
           Servant.Client.responseBody e `shouldBe` "rawFailure"
 
-<<<<<<< HEAD
     it "Returns headers appropriately" $ \baseUrl -> do
-      let getRespHeaders = getNth (Proxy :: Proxy 10) $ client api baseUrl manager
-      res <- runExceptT getRespHeaders
-=======
-    it "Returns headers appropriately" $ \(_, baseUrl) -> do
       res <- runExceptT (getRespHeaders manager baseUrl)
->>>>>>> 933a2c44
       case res of
         Left e -> assertFailure $ show e
         Right val -> getHeaders val `shouldBe` [("X-Example1", "1729"), ("X-Example2", "eg2")]
 
-<<<<<<< HEAD
-    modifyMaxSuccess (const 2) $ do
+    modifyMaxSuccess (const 20) $ do
       it "works for a combination of Capture, QueryParam, QueryFlag and ReqBody" $ \baseUrl ->
-        let getMultiple = getNth (Proxy :: Proxy 9) $ client api baseUrl manager
-        in property $ forAllShrink pathGen shrink $ \(NonEmpty cap) num flag body ->
-=======
-    modifyMaxSuccess (const 20) $ do
-      it "works for a combination of Capture, QueryParam, QueryFlag and ReqBody" $ \(_, baseUrl) ->
         property $ forAllShrink pathGen shrink $ \(NonEmpty cap) num flag body ->
->>>>>>> 933a2c44
           ioProperty $ do
             result <- left show <$> runExceptT (getMultiple cap num flag body manager baseUrl)
             return $
               result === Right (cap, num, flag, body)
 
-<<<<<<< HEAD
 type ErrorApi =
   Delete '[JSON] () :<|>
   Get '[JSON] () :<|>
@@ -451,58 +344,60 @@
     describe "error status codes" $
       it "reports error statuses correctly" $ \baseUrl -> do
         let delete :<|> get :<|> post :<|> put =
-              client errorApi baseUrl manager
-            actions = [delete, get, post, put]
+              client errorApi
+            actions = map (\ f -> f manager baseUrl) [delete, get, post, put]
         forM_ actions $ \ clientAction -> do
           Left FailureResponse{..} <- runExceptT clientAction
-          responseStatus `shouldBe` Status 500 "error message"
-=======
-
-wrappedApiSpec :: Spec
-wrappedApiSpec = describe "error status codes" $ do
-  let serveW api = serve api $ throwE $ ServantErr 500 "error message" "" []
-  context "are correctly handled by the client" $
-    let test :: (WrappedApi, String) -> Spec
-        test (WrappedApi api, desc) =
-          it desc $ bracket (startWaiApp $ serveW api) endWaiApp $ \(_, baseUrl) -> do
-            let getResponse :: C.Manager -> BaseUrl -> SCR.ClientM ()
-                getResponse = client api
-            Left FailureResponse{..} <- runExceptT (getResponse manager baseUrl)
-            responseStatus `shouldBe` (HTTP.Status 500 "error message")
-    in mapM_ test $
-        (WrappedApi (Proxy :: Proxy (Delete '[JSON] ())), "Delete") :
-        (WrappedApi (Proxy :: Proxy (Get '[JSON] ())), "Get") :
-        (WrappedApi (Proxy :: Proxy (Post '[JSON] ())), "Post") :
-        (WrappedApi (Proxy :: Proxy (Put '[JSON] ())), "Put") :
-        []
->>>>>>> 933a2c44
+          responseStatus `shouldBe` HTTP.Status 500 "error message"
+
+basicAuthSpec :: Spec
+basicAuthSpec = around (withTestServer "basicAuthServer") $ do
+  context "Authentication works when requests are properly authenticated" $ do
+
+    it "Authenticates a BasicAuth protected server appropriately" $ \baseUrl -> do
+      let getBasic = client basicAuthAPI
+      let basicAuthData = BasicAuthData "servant" "server"
+      (left show <$> runExceptT (getBasic basicAuthData manager baseUrl)) `shouldReturn` Right alice
+
+  context "Authentication is rejected when requests are not authenticated properly" $ do
+
+    it "Authenticates a BasicAuth protected server appropriately" $ \baseUrl -> do
+      let getBasic = client basicAuthAPI
+      let basicAuthData = BasicAuthData "not" "password"
+      Left FailureResponse{..} <- runExceptT (getBasic basicAuthData manager baseUrl)
+      responseStatus `shouldBe` HTTP.Status 403 "Forbidden"
+
+genAuthSpec :: Spec
+genAuthSpec = around (withTestServer "genAuthServer") $ do
+  context "Authentication works when requests are properly authenticated" $ do
+
+    it "Authenticates a AuthProtect protected server appropriately" $ \baseUrl -> do
+      let getProtected = client genAuthAPI
+      let authRequest = mkAuthenticateReq () (\_ req ->  SCR.addHeader "AuthHeader" ("cool" :: String) req)
+      (left show <$> runExceptT (getProtected authRequest manager baseUrl)) `shouldReturn` Right alice
+
+  context "Authentication is rejected when requests are not authenticated properly" $ do
+
+    it "Authenticates a AuthProtect protected server appropriately" $ \baseUrl -> do
+      let getProtected = client genAuthAPI
+      let authRequest = mkAuthenticateReq () (\_ req ->  SCR.addHeader "Wrong" ("header" :: String) req)
+      Left FailureResponse{..} <- runExceptT (getProtected authRequest manager baseUrl)
+      responseStatus `shouldBe` (HTTP.Status 401 "Unauthorized")
 
 failSpec :: Spec
 failSpec = around (withTestServer "failServer") $ do
 
     context "client returns errors appropriately" $ do
-<<<<<<< HEAD
       it "reports FailureResponse" $ \baseUrl -> do
-        let (_ :<|> getDeleteEmpty :<|> _) = client api baseUrl manager
-        Left res <- runExceptT getDeleteEmpty
-=======
-      it "reports FailureResponse" $ \(_, baseUrl) -> do
         let (_ :<|> getDeleteEmpty :<|> _) = client api
         Left res <- runExceptT (getDeleteEmpty manager baseUrl)
->>>>>>> 933a2c44
         case res of
           FailureResponse (HTTP.Status 404 "Not Found") _ _ -> return ()
           _ -> fail $ "expected 404 response, but got " <> show res
 
-<<<<<<< HEAD
       it "reports DecodeFailure" $ \baseUrl -> do
-        let (_ :<|> _ :<|> getCapture :<|> _) = client api baseUrl manager
-        Left res <- runExceptT (getCapture "foo")
-=======
-      it "reports DecodeFailure" $ \(_, baseUrl) -> do
         let (_ :<|> _ :<|> getCapture :<|> _) = client api
         Left res <- runExceptT (getCapture "foo" manager baseUrl)
->>>>>>> 933a2c44
         case res of
           DecodeFailure _ ("application/json") _ -> return ()
           _ -> fail $ "expected DecodeFailure, but got " <> show res
@@ -514,73 +409,20 @@
           ConnectionError _ -> return ()
           _ -> fail $ "expected ConnectionError, but got " <> show res
 
-<<<<<<< HEAD
       it "reports UnsupportedContentType" $ \baseUrl -> do
-        let (getGet :<|> _ ) = client api baseUrl manager
-        Left res <- runExceptT getGet
-=======
-      it "reports UnsupportedContentType" $ \(_, baseUrl) -> do
         let (getGet :<|> _ ) = client api
         Left res <- runExceptT (getGet manager baseUrl)
->>>>>>> 933a2c44
         case res of
           UnsupportedContentType ("application/octet-stream") _ -> return ()
           _ -> fail $ "expected UnsupportedContentType, but got " <> show res
 
-<<<<<<< HEAD
       it "reports InvalidContentTypeHeader" $ \baseUrl -> do
-        let (_ :<|> _ :<|> _ :<|> getBody :<|> _) = client api baseUrl manager
-        Left res <- runExceptT (getBody alice)
-=======
-      it "reports InvalidContentTypeHeader" $ \(_, baseUrl) -> do
         let (_ :<|> _ :<|> _ :<|> getBody :<|> _) = client api
         Left res <- runExceptT (getBody alice manager baseUrl)
->>>>>>> 933a2c44
         case res of
           InvalidContentTypeHeader "fooooo" _ -> return ()
           _ -> fail $ "expected InvalidContentTypeHeader, but got " <> show res
 
-<<<<<<< HEAD
-=======
-data WrappedApi where
-  WrappedApi :: (HasServer (api :: *) '[], Server api ~ ExceptT ServantErr IO a,
-                 HasClient api, Client api ~ (C.Manager -> BaseUrl -> SCR.ClientM ())) =>
-    Proxy api -> WrappedApi
-
-basicAuthSpec :: Spec
-basicAuthSpec = beforeAll (startWaiApp basicAuthServer) $ afterAll endWaiApp $ do
-  context "Authentication works when requests are properly authenticated" $ do
-
-    it "Authenticates a BasicAuth protected server appropriately" $ \(_,baseUrl) -> do
-      let getBasic = client basicAuthAPI
-      let basicAuthData = BasicAuthData "servant" "server"
-      (left show <$> runExceptT (getBasic basicAuthData manager baseUrl)) `shouldReturn` Right alice
-
-  context "Authentication is rejected when requests are not authenticated properly" $ do
-
-    it "Authenticates a BasicAuth protected server appropriately" $ \(_,baseUrl) -> do
-      let getBasic = client basicAuthAPI
-      let basicAuthData = BasicAuthData "not" "password"
-      Left FailureResponse{..} <- runExceptT (getBasic basicAuthData manager baseUrl)
-      responseStatus `shouldBe` HTTP.Status 403 "Forbidden"
-
-genAuthSpec :: Spec
-genAuthSpec = beforeAll (startWaiApp genAuthServer) $ afterAll endWaiApp $ do
-  context "Authentication works when requests are properly authenticated" $ do
-
-    it "Authenticates a AuthProtect protected server appropriately" $ \(_, baseUrl) -> do
-      let getProtected = client genAuthAPI
-      let authRequest = mkAuthenticateReq () (\_ req ->  SCR.addHeader "AuthHeader" ("cool" :: String) req)
-      (left show <$> runExceptT (getProtected authRequest manager baseUrl)) `shouldReturn` Right alice
-
-  context "Authentication is rejected when requests are not authenticated properly" $ do
-
-    it "Authenticates a AuthProtect protected server appropriately" $ \(_, baseUrl) -> do
-      let getProtected = client genAuthAPI
-      let authRequest = mkAuthenticateReq () (\_ req ->  SCR.addHeader "Wrong" ("header" :: String) req)
-      Left FailureResponse{..} <- runExceptT (getProtected authRequest manager baseUrl)
-      responseStatus `shouldBe` (HTTP.Status 401 "Unauthorized")
->>>>>>> 933a2c44
 
 -- * utils
 
