{-# LANGUAGE CPP                    #-}
{-# LANGUAGE ConstraintKinds        #-}
{-# LANGUAGE DataKinds              #-}
{-# LANGUAGE DeriveGeneric          #-}
{-# LANGUAGE FlexibleContexts       #-}
{-# LANGUAGE FlexibleInstances      #-}
{-# LANGUAGE FunctionalDependencies #-}
{-# LANGUAGE GADTs                  #-}
{-# LANGUAGE MultiParamTypeClasses  #-}
{-# LANGUAGE OverloadedStrings      #-}
{-# LANGUAGE PolyKinds              #-}
{-# LANGUAGE RecordWildCards        #-}
{-# LANGUAGE StandaloneDeriving     #-}
{-# LANGUAGE ScopedTypeVariables    #-}
{-# LANGUAGE TypeOperators          #-}
{-# LANGUAGE TypeFamilies           #-}
{-# LANGUAGE UndecidableInstances   #-}
{-# OPTIONS_GHC -fcontext-stack=100 #-}
{-# OPTIONS_GHC -fno-warn-orphans #-}
{-# OPTIONS_GHC -fno-warn-name-shadowing #-}

#include "overlapping-compat.h"
module Servant.ClientSpec where

#if !MIN_VERSION_base(4,8,0)
import           Control.Applicative        ((<$>))
#endif
import           Control.Arrow              (left)
import           Control.Concurrent         (forkIO, killThread, ThreadId)
import           Control.Exception          (bracket)
import           Control.Monad.Trans.Except (ExceptT, runExceptT, throwE)
import           Data.Aeson
import           Data.Char                  (chr, isPrint)
import           Data.Foldable              (forM_)
import           Data.Monoid                hiding (getLast)
import           Data.Proxy
import qualified Data.Text                  as T
import           GHC.Generics               (Generic)
import           GHC.TypeLits
import qualified Network.HTTP.Client        as C
import           Network.HTTP.Media
import           Network.HTTP.Types         (Status (..), badRequest400,
                                             methodGet, ok200, status400)
import           Network.Socket
import           Network.Wai                (Application, Request, requestHeaders, responseLBS)
import           Network.Wai.Handler.Warp
import           System.IO.Unsafe           (unsafePerformIO)
import           Test.Hspec
import           Test.Hspec.QuickCheck
import           Test.HUnit
import           Test.QuickCheck

import           Servant.API
import           Servant.Client
import           Servant.Server
import qualified Servant.Common.Req as SCR

spec :: Spec
spec = describe "Servant.Client" $ do
    sucessSpec
    failSpec
    wrappedApiSpec
    authSpec

-- * test data types

data Person = Person {
  name :: String,
  age :: Integer
 }
  deriving (Eq, Show, Generic)

instance ToJSON Person
instance FromJSON Person

instance ToFormUrlEncoded Person where
    toFormUrlEncoded Person{..} =
        [("name", T.pack name), ("age", T.pack (show age))]

lookupEither :: (Show a, Eq a) => a -> [(a,b)] -> Either String b
lookupEither x xs = do
    maybe (Left $ "could not find key " <> show x) return $ lookup x xs

instance FromFormUrlEncoded Person where
    fromFormUrlEncoded xs = do
        n <- lookupEither "name" xs
        a <- lookupEither "age" xs
        return $ Person (T.unpack n) (read $ T.unpack a)

alice :: Person
alice = Person "Alice" 42

type TestHeaders = '[Header "X-Example1" Int, Header "X-Example2" String]

type Api =
       "get" :> Get '[JSON] Person
  :<|> "deleteEmpty" :> DeleteNoContent '[JSON] NoContent
  :<|> "capture" :> Capture "name" String :> Get '[JSON,FormUrlEncoded] Person
  :<|> "body" :> ReqBody '[FormUrlEncoded,JSON] Person :> Post '[JSON] Person
  :<|> "param" :> QueryParam "name" String :> Get '[FormUrlEncoded,JSON] Person
  :<|> "params" :> QueryParams "names" String :> Get '[JSON] [Person]
  :<|> "flag" :> QueryFlag "flag" :> Get '[JSON] Bool
  :<|> "rawSuccess" :> Raw
  :<|> "rawFailure" :> Raw
  :<|> "multiple" :>
            Capture "first" String :>
            QueryParam "second" Int :>
            QueryFlag "third" :>
            ReqBody '[JSON] [(String, [Rational])] :>
            Get '[JSON] (String, Maybe Int, Bool, [(String, [Rational])])
  :<|> "headers" :> Get '[JSON] (Headers TestHeaders Bool)
  :<|> "deleteContentType" :> DeleteNoContent '[JSON] NoContent
api :: Proxy Api
api = Proxy


server :: Application
server = serve api EmptyConfig (
       return alice
  :<|> return NoContent
  :<|> (\ name -> return $ Person name 0)
  :<|> return
  :<|> (\ name -> case name of
                   Just "alice" -> return alice
                   Just n -> throwE $ ServantErr 400 (n ++ " not found") "" []
                   Nothing -> throwE $ ServantErr 400 "missing parameter" "" [])
  :<|> (\ names -> return (zipWith Person names [0..]))
  :<|> return
  :<|> (\ _request respond -> respond $ responseLBS ok200 [] "rawSuccess")
  :<|> (\ _request respond -> respond $ responseLBS badRequest400 [] "rawFailure")
  :<|> (\ a b c d -> return (a, b, c, d))
  :<|> (return $ addHeader 1729 $ addHeader "eg2" True)
  :<|> return NoContent
 )


type FailApi =
       "get" :> Raw
  :<|> "capture" :> Capture "name" String :> Raw
  :<|> "body" :> Raw
failApi :: Proxy FailApi
failApi = Proxy

failServer :: Application
failServer = serve failApi EmptyConfig (
       (\ _request respond -> respond $ responseLBS ok200 [] "")
  :<|> (\ _capture _request respond -> respond $ responseLBS ok200 [("content-type", "application/json")] "")
  :<|> (\_request respond -> respond $ responseLBS ok200 [("content-type", "fooooo")] "")
 )

--  auth stuff
type AuthAPI =
       BasicAuth "basic-tag" "foo-realm" () :> "private" :> "basic" :> Get '[JSON] Person
  :<|> AuthProtect "auth-tag" :> "private" :> "auth" :> Get '[JSON] Person

authAPI :: Proxy AuthAPI
authAPI = Proxy

type instance AuthReturnType (AuthProtect "auth-tag") = ()
type instance AuthClientData (AuthProtect "auth-tag") = ()

basicAuthHandler :: BasicAuthCheck ()
basicAuthHandler =
  let check username password =
        if username == "servant" && password == "server"
        then return (Authorized ())
        else return Unauthorized
  in BasicAuthCheck check

authHandler :: AuthHandler Request ()
authHandler =
  let handler req = case lookup "AuthHeader" (requestHeaders req) of
        Nothing -> throwE (err401 { errBody = "Missing auth header"
                                  , errReasonPhrase = "denied!"
                                  })
        Just _ -> return ()
  in mkAuthHandler handler

serverConfig :: Config '[ ConfigEntry "basic-tag" (BasicAuthCheck ())
                        , ConfigEntry "auth-tag" (AuthHandler Request ())
                        ]
serverConfig = basicAuthHandler .:. authHandler .:. EmptyConfig

authServer :: Application
authServer = serve authAPI serverConfig (const (return alice) :<|> const (return alice))

{-
     -}

{-# NOINLINE manager #-}
manager :: C.Manager
manager = unsafePerformIO $ C.newManager C.defaultManagerSettings

sucessSpec :: Spec
sucessSpec = beforeAll (startWaiApp server) $ afterAll endWaiApp $ do

    it "Servant.API.Get" $ \(_, baseUrl) -> do
      let getGet = getNth (Proxy :: Proxy 0) $ client api baseUrl manager
      (left show <$> runExceptT getGet) `shouldReturn` Right alice

    describe "Servant.API.Delete" $ do
      it "allows empty content type" $ \(_, baseUrl) -> do
        let getDeleteEmpty = getNth (Proxy :: Proxy 1) $ client api baseUrl manager
        (left show <$> runExceptT getDeleteEmpty) `shouldReturn` Right NoContent

      it "allows content type" $ \(_, baseUrl) -> do
        let getDeleteContentType = getLast $ client api baseUrl manager
        (left show <$> runExceptT getDeleteContentType) `shouldReturn` Right NoContent

    it "Servant.API.Capture" $ \(_, baseUrl) -> do
      let getCapture = getNth (Proxy :: Proxy 2) $ client api baseUrl manager
      (left show <$> runExceptT (getCapture "Paula")) `shouldReturn` Right (Person "Paula" 0)

    it "Servant.API.ReqBody" $ \(_, baseUrl) -> do
      let p = Person "Clara" 42
          getBody = getNth (Proxy :: Proxy 3) $ client api baseUrl manager
      (left show <$> runExceptT (getBody p)) `shouldReturn` Right p

    it "Servant.API.QueryParam" $ \(_, baseUrl) -> do
      let getQueryParam = getNth (Proxy :: Proxy 4) $ client api baseUrl manager
      left show <$> runExceptT (getQueryParam (Just "alice")) `shouldReturn` Right alice
      Left FailureResponse{..} <- runExceptT (getQueryParam (Just "bob"))
      responseStatus `shouldBe` Status 400 "bob not found"

    it "Servant.API.QueryParam.QueryParams" $ \(_, baseUrl) -> do
      let getQueryParams = getNth (Proxy :: Proxy 5) $ client api baseUrl manager
      (left show <$> runExceptT (getQueryParams [])) `shouldReturn` Right []
      (left show <$> runExceptT (getQueryParams ["alice", "bob"]))
        `shouldReturn` Right [Person "alice" 0, Person "bob" 1]

    context "Servant.API.QueryParam.QueryFlag" $
      forM_ [False, True] $ \ flag -> it (show flag) $ \(_, baseUrl) -> do
        let getQueryFlag = getNth (Proxy :: Proxy 6) $ client api baseUrl manager
        (left show <$> runExceptT (getQueryFlag flag)) `shouldReturn` Right flag

    it "Servant.API.Raw on success" $ \(_, baseUrl) -> do
      let getRawSuccess = getNth (Proxy :: Proxy 7) $ client api baseUrl manager
      res <- runExceptT (getRawSuccess methodGet)
      case res of
        Left e -> assertFailure $ show e
        Right (code, body, ct, _, response) -> do
          (code, body, ct) `shouldBe` (200, "rawSuccess", "application"//"octet-stream")
          C.responseBody response `shouldBe` body
          C.responseStatus response `shouldBe` ok200

    it "Servant.API.Raw should return a Left in case of failure" $ \(_, baseUrl) -> do
      let getRawFailure = getNth (Proxy :: Proxy 8) $ client api baseUrl manager
      res <- runExceptT (getRawFailure methodGet)
      case res of
        Right _ -> assertFailure "expected Left, but got Right"
        Left e -> do
          Servant.Client.responseStatus e `shouldBe` status400
          Servant.Client.responseBody e `shouldBe` "rawFailure"

    it "Returns headers appropriately" $ \(_, baseUrl) -> do
      let getRespHeaders = getNth (Proxy :: Proxy 10) $ client api baseUrl manager
      res <- runExceptT getRespHeaders
      case res of
        Left e -> assertFailure $ show e
        Right val -> getHeaders val `shouldBe` [("X-Example1", "1729"), ("X-Example2", "eg2")]

    modifyMaxSuccess (const 20) $ do
      it "works for a combination of Capture, QueryParam, QueryFlag and ReqBody" $ \(_, baseUrl) ->
        let getMultiple = getNth (Proxy :: Proxy 9) $ client api baseUrl manager
        in property $ forAllShrink pathGen shrink $ \(NonEmpty cap) num flag body ->
          ioProperty $ do
            result <- left show <$> runExceptT (getMultiple cap num flag body)
            return $
              result === Right (cap, num, flag, body)


wrappedApiSpec :: Spec
wrappedApiSpec = describe "error status codes" $ do
  let serveW api = serve api EmptyConfig $ throwE $ ServantErr 500 "error message" "" []
  context "are correctly handled by the client" $
    let test :: (WrappedApi, String) -> Spec
        test (WrappedApi api, desc) =
          it desc $ bracket (startWaiApp $ serveW api) endWaiApp $ \(_, baseUrl) -> do
            let getResponse :: ExceptT ServantError IO ()
                getResponse = client api baseUrl manager
            Left FailureResponse{..} <- runExceptT getResponse
            responseStatus `shouldBe` (Status 500 "error message")
    in mapM_ test $
        (WrappedApi (Proxy :: Proxy (Delete '[JSON] ())), "Delete") :
        (WrappedApi (Proxy :: Proxy (Get '[JSON] ())), "Get") :
        (WrappedApi (Proxy :: Proxy (Post '[JSON] ())), "Post") :
        (WrappedApi (Proxy :: Proxy (Put '[JSON] ())), "Put") :
        []

failSpec :: Spec
failSpec = beforeAll (startWaiApp failServer) $ afterAll endWaiApp $ do

    context "client returns errors appropriately" $ do
      it "reports FailureResponse" $ \(_, baseUrl) -> do
        let (_ :<|> getDeleteEmpty :<|> _) = client api baseUrl manager
        Left res <- runExceptT getDeleteEmpty
        case res of
          FailureResponse (Status 404 "Not Found") _ _ -> return ()
          _ -> fail $ "expected 404 response, but got " <> show res

      it "reports DecodeFailure" $ \(_, baseUrl) -> do
        let (_ :<|> _ :<|> getCapture :<|> _) = client api baseUrl manager
        Left res <- runExceptT (getCapture "foo")
        case res of
          DecodeFailure _ ("application/json") _ -> return ()
          _ -> fail $ "expected DecodeFailure, but got " <> show res

      it "reports ConnectionError" $ \_ -> do
        let (getGetWrongHost :<|> _) = client api (BaseUrl Http "127.0.0.1" 19872 "") manager
        Left res <- runExceptT getGetWrongHost
        case res of
          ConnectionError _ -> return ()
          _ -> fail $ "expected ConnectionError, but got " <> show res

      it "reports UnsupportedContentType" $ \(_, baseUrl) -> do
        let (getGet :<|> _ ) = client api baseUrl manager
        Left res <- runExceptT getGet
        case res of
          UnsupportedContentType ("application/octet-stream") _ -> return ()
          _ -> fail $ "expected UnsupportedContentType, but got " <> show res

      it "reports InvalidContentTypeHeader" $ \(_, baseUrl) -> do
        let (_ :<|> _ :<|> _ :<|> getBody :<|> _) = client api baseUrl manager
        Left res <- runExceptT (getBody alice)
        case res of
          InvalidContentTypeHeader "fooooo" _ -> return ()
          _ -> fail $ "expected InvalidContentTypeHeader, but got " <> show res

<<<<<<< HEAD
authSpec :: Spec
authSpec = beforeAll (startWaiApp authServer) $ afterAll endWaiApp $ do
  context "Authentication works when requests are properly authenticated" $ do

    it "Authenticates a BasicAuth protected server appropriately" $ \(_,baseUrl) -> do
      let (getBasic :<|> _) = client authAPI baseUrl manager
      let authData = BasicAuthData "servant" "server"
      (left show <$> runExceptT (getBasic authData)) `shouldReturn` Right alice

    it "Authenticates a AuthProtect protected server appropriately" $ \(_, baseUrl) -> do
      let (_ :<|> getProtected) = client authAPI baseUrl manager
      let authRequest = mkAuthenticateReq () (\_ req ->  SCR.addHeader "AuthHeader" ("cool" :: String) req)
      (left show <$> runExceptT (getProtected authRequest)) `shouldReturn` Right alice
=======
data WrappedApi where
  WrappedApi :: (HasServer (api :: *), Server api ~ ExceptT ServantErr IO a
                 , HasConfig api '[], HasClient api
                 , Client api ~ ExceptT ServantError IO ()) =>
    Proxy api -> WrappedApi
>>>>>>> 8ecc3f07

  context "Authentication is rejected when requests are not authenticated properly" $ do

    it "Authenticates a BasicAuth protected server appropriately" $ \(_,baseUrl) -> do
      let (getBasic :<|> _) = client authAPI baseUrl manager
      let authData = BasicAuthData "not" "password"
      Left FailureResponse{..} <- runExceptT (getBasic authData)
      responseStatus `shouldBe` Status 403 "Forbidden"

    it "Authenticates a AuthProtect protected server appropriately" $ \(_, baseUrl) -> do
      let (_ :<|> getProtected) = client authAPI baseUrl manager
      let authRequest = mkAuthenticateReq () (\_ req ->  SCR.addHeader "Wrong" ("header" :: String) req)
      Left FailureResponse{..} <- runExceptT (getProtected authRequest)
      responseStatus `shouldBe` (Status 401 "denied")

-- * utils

data WrappedApi where
  WrappedApi :: (HasServer (api :: *), Server api ~ ExceptT ServantErr IO a
                 , HasCfg api '[], HasClient api
                 , Client api ~ ExceptT ServantError IO ()) =>
    Proxy api -> WrappedApi

startWaiApp :: Application -> IO (ThreadId, BaseUrl)
startWaiApp app = do
    (port, socket) <- openTestSocket
    let settings = setPort port $ defaultSettings
    thread <- forkIO $ runSettingsSocket settings socket app
    return (thread, BaseUrl Http "localhost" port "")


endWaiApp :: (ThreadId, BaseUrl) -> IO ()
endWaiApp (thread, _) = killThread thread

openTestSocket :: IO (Port, Socket)
openTestSocket = do
  s <- socket AF_INET Stream defaultProtocol
  localhost <- inet_addr "127.0.0.1"
  bind s (SockAddrInet aNY_PORT localhost)
  listen s 1
  port <- socketPort s
  return (fromIntegral port, s)

pathGen :: Gen (NonEmptyList Char)
pathGen = fmap NonEmpty path
 where
  path = listOf1 $ elements $
    filter (not . (`elem` ("?%[]/#;" :: String))) $
    filter isPrint $
    map chr [0..127]

class GetNth (n :: Nat) a b | n a -> b where
    getNth :: Proxy n -> a -> b

instance OVERLAPPING_
  GetNth 0 (x :<|> y) x where
      getNth _ (x :<|> _) = x

instance OVERLAPPING_
  (GetNth (n - 1) x y) => GetNth n (a :<|> x) y where
      getNth _ (_ :<|> x) = getNth (Proxy :: Proxy (n - 1)) x

class GetLast a b | a -> b where
    getLast :: a -> b

instance OVERLAPPING_
  (GetLast b c) => GetLast (a :<|> b) c where
      getLast (_ :<|> b) = getLast b

instance OVERLAPPING_
  GetLast a a where
      getLast a = a<|MERGE_RESOLUTION|>--- conflicted
+++ resolved
@@ -326,7 +326,6 @@
           InvalidContentTypeHeader "fooooo" _ -> return ()
           _ -> fail $ "expected InvalidContentTypeHeader, but got " <> show res
 
-<<<<<<< HEAD
 authSpec :: Spec
 authSpec = beforeAll (startWaiApp authServer) $ afterAll endWaiApp $ do
   context "Authentication works when requests are properly authenticated" $ do
@@ -340,13 +339,6 @@
       let (_ :<|> getProtected) = client authAPI baseUrl manager
       let authRequest = mkAuthenticateReq () (\_ req ->  SCR.addHeader "AuthHeader" ("cool" :: String) req)
       (left show <$> runExceptT (getProtected authRequest)) `shouldReturn` Right alice
-=======
-data WrappedApi where
-  WrappedApi :: (HasServer (api :: *), Server api ~ ExceptT ServantErr IO a
-                 , HasConfig api '[], HasClient api
-                 , Client api ~ ExceptT ServantError IO ()) =>
-    Proxy api -> WrappedApi
->>>>>>> 8ecc3f07
 
   context "Authentication is rejected when requests are not authenticated properly" $ do
 
