{-# LANGUAGE CPP                    #-}
{-# LANGUAGE DataKinds              #-}
{-# LANGUAGE DeriveGeneric          #-}
{-# LANGUAGE FlexibleContexts       #-}
{-# LANGUAGE FlexibleInstances      #-}
{-# LANGUAGE FunctionalDependencies #-}
{-# LANGUAGE GADTs                  #-}
{-# LANGUAGE MultiParamTypeClasses  #-}
{-# LANGUAGE OverloadedStrings      #-}
{-# LANGUAGE PolyKinds              #-}
{-# LANGUAGE RecordWildCards        #-}
{-# LANGUAGE StandaloneDeriving     #-}
{-# LANGUAGE TypeFamilies           #-}
{-# LANGUAGE TypeOperators          #-}
{-# LANGUAGE UndecidableInstances   #-}
#if __GLASGOW_HASKELL__ >= 800
{-# OPTIONS_GHC -freduction-depth=100 #-}
#else
{-# OPTIONS_GHC -fcontext-stack=100 #-}
#endif
{-# OPTIONS_GHC -fno-warn-orphans #-}

module Servant.ClientSpec where

import           Prelude ()
import           Prelude.Compat

import           Control.Arrow              (left)
<<<<<<< HEAD
import           Control.Monad.Trans.Except (runExceptT, throwE)
=======
import           Control.Concurrent         (forkIO, killThread, ThreadId)
import           Control.Exception          (bracket)
import           Control.Monad.Trans.Except (throwE )
>>>>>>> bc1a3e7f
import           Data.Aeson
import qualified Data.ByteString.Lazy       as BS
import           Data.Char                  (chr, isPrint)
import           Data.Foldable              (forM_)
import           Data.Monoid                hiding (getLast)
import           Data.Proxy
import           GHC.Generics               (Generic)
import qualified Network.HTTP.Client        as C
import           Network.HTTP.Media
import qualified Network.HTTP.Types as HTTP
import           Network.Wai                (responseLBS)
import qualified Network.Wai as Wai
import           System.Exit.Compat
import           System.IO.Unsafe           (unsafePerformIO)
import           Test.HUnit
import           Test.Hspec
import           Test.Hspec.QuickCheck
import           Test.QuickCheck
import           Web.FormUrlEncoded         (FromForm, ToForm)

import           Servant.API
import           Servant.Client
import           Servant.Client.TestServer
import qualified Servant.Common.Req as SCR
import           Servant.Server
import           Servant.Server.Experimental.Auth

spec :: Spec
spec = do
  runIO buildTestServer
  describe "Servant.Client" $ do
    sucessSpec
    failSpec
    basicAuthSpec
    genAuthSpec
    errorSpec

-- | Run a test-server (identified by name) while performing the given action.
-- The provided 'BaseUrl' points to the running server.
--
-- Running the test-servers is done differently depending on the compiler
-- (ghc or ghcjs).
--
-- With ghc it's somewhat straight-forward: a wai 'Application' is being started
-- on a free port inside the same process using 'warp'.
--
-- When running the test-suite with ghcjs all the test-servers are compiled into
-- a single external executable (with ghc and warp). This is done through
-- 'buildTestServer' once at the start of the test-suite. This built executable
-- will provide all the test-servers on a free port under a path that
-- corresponds to the test-servers name, for example under
-- 'http://localhost:82923/failServer'. 'withTestServer' will then
-- start this executable as an external process while the given action is being
-- executed and provide it with the correct BaseUrl.
-- This rather cumbersome approach is taken because it's not easy to run a wai
-- Application as a http server when using ghcjs.
withTestServer :: String -> (BaseUrl -> IO a) -> IO a
withTestServer name action = do
  server <- lookupTestServer name
  withServer server action

lookupTestServer :: String -> IO TestServer
lookupTestServer name = case lookup name mapping of
  Nothing -> die ("test server not found: " ++ name)
  Just testServer -> return testServer
  where
    mapping :: [(String, TestServer)]
    mapping = map (\ server -> (testServerName server, server)) allTestServers

-- | All test-servers must be registered here.
allTestServers :: [TestServer]
allTestServers =
  server :
  errorServer :
  failServer :
  basicAuthServer :
  genAuthServer :
  []

-- * test data types

data Person = Person {
  name :: String,
  age :: Integer
 }
  deriving (Eq, Show, Generic)

instance ToJSON Person
instance FromJSON Person

instance ToForm Person where
instance FromForm Person where

alice :: Person
alice = Person "Alice" 42

type TestHeaders = '[Header "X-Example1" Int, Header "X-Example2" String]

type Api =
       "get" :> Get '[JSON] Person
  :<|> "deleteEmpty" :> DeleteNoContent '[JSON] NoContent
  :<|> "capture" :> Capture "name" String :> Get '[JSON,FormUrlEncoded] Person
  :<|> "captureAll" :> CaptureAll "names" String :> Get '[JSON] [Person]
  :<|> "body" :> ReqBody '[FormUrlEncoded,JSON] Person :> Post '[JSON] Person
  :<|> "param" :> QueryParam "name" String :> Get '[FormUrlEncoded,JSON] Person
  :<|> "params" :> QueryParams "names" String :> Get '[JSON] [Person]
  :<|> "flag" :> QueryFlag "flag" :> Get '[JSON] Bool
  :<|> "rawSuccess" :> Raw
  :<|> "rawFailure" :> Raw
  :<|> "multiple" :>
            Capture "first" String :>
            QueryParam "second" Int :>
            QueryFlag "third" :>
            ReqBody '[JSON] [(String, [Rational])] :>
            Get '[JSON] (String, Maybe Int, Bool, [(String, [Rational])])
  :<|> "headers" :> Get '[JSON] (Headers TestHeaders Bool)
  :<|> "deleteContentType" :> DeleteNoContent '[JSON] NoContent
api :: Proxy Api
api = Proxy

getGet          :: SCR.ClientM Person
getDeleteEmpty  :: SCR.ClientM NoContent
getCapture      :: String -> SCR.ClientM Person
getCaptureAll   :: [String] -> SCR.ClientM [Person]
getBody         :: Person -> SCR.ClientM Person
getQueryParam   :: Maybe String -> SCR.ClientM Person
getQueryParams  :: [String] -> SCR.ClientM [Person]
getQueryFlag    :: Bool -> SCR.ClientM Bool
getRawSuccess :: HTTP.Method 
  -> SCR.ClientM (Int, BS.ByteString, MediaType, [HTTP.Header], C.Response BS.ByteString)
getRawFailure   :: HTTP.Method 
  -> SCR.ClientM (Int, BS.ByteString, MediaType, [HTTP.Header], C.Response BS.ByteString)
getMultiple     :: String -> Maybe Int -> Bool -> [(String, [Rational])]
  -> SCR.ClientM (String, Maybe Int, Bool, [(String, [Rational])])
getRespHeaders  :: SCR.ClientM (Headers TestHeaders Bool)
getDeleteContentType :: SCR.ClientM NoContent
getGet
  :<|> getDeleteEmpty
  :<|> getCapture
  :<|> getCaptureAll
  :<|> getBody
  :<|> getQueryParam
  :<|> getQueryParams
  :<|> getQueryFlag
  :<|> getRawSuccess
  :<|> getRawFailure
  :<|> getMultiple
  :<|> getRespHeaders
  :<|> getDeleteContentType = client api

server :: TestServer
server = TestServer "server" $ serve api (
       return alice
  :<|> return NoContent
  :<|> (\ name -> return $ Person name 0)
  :<|> (\ names -> return (zipWith Person names [0..]))
  :<|> return
  :<|> (\ name -> case name of
                   Just "alice" -> return alice
                   Just n -> throwE $ ServantErr 400 (n ++ " not found") "" []
                   Nothing -> throwE $ ServantErr 400 "missing parameter" "" [])
  :<|> (\ names -> return (zipWith Person names [0..]))
  :<|> return
  :<|> (\ _request respond -> respond $ responseLBS HTTP.ok200 [] "rawSuccess")
  :<|> (\ _request respond -> respond $ responseLBS HTTP.badRequest400 [] "rawFailure")
  :<|> (\ a b c d -> return (a, b, c, d))
  :<|> (return $ addHeader 1729 $ addHeader "eg2" True)
  :<|> return NoContent
 )

type FailApi =
       "get" :> Raw
  :<|> "capture" :> Capture "name" String :> Raw
  :<|> "body" :> Raw

failApi :: Proxy FailApi
failApi = Proxy

failServer :: TestServer
failServer = TestServer "failServer" $ serve failApi (
       (\ _request respond -> respond $ responseLBS HTTP.ok200 [] "")
  :<|> (\ _capture _request respond -> respond $ responseLBS HTTP.ok200 [("content-type", "application/json")] "")
  :<|> (\ _request respond -> respond $ responseLBS HTTP.ok200 [("content-type", "fooooo")] "")
 )

-- * basic auth stuff

type BasicAuthAPI =
       BasicAuth "foo-realm" () :> "private" :> "basic" :> Get '[JSON] Person

basicAuthAPI :: Proxy BasicAuthAPI
basicAuthAPI = Proxy

basicAuthHandler :: BasicAuthCheck ()
basicAuthHandler =
  let check (BasicAuthData username password) =
        if username == "servant" && password == "server"
        then return (Authorized ())
        else return Unauthorized
  in BasicAuthCheck check

basicServerContext :: Context '[ BasicAuthCheck () ]
basicServerContext = basicAuthHandler :. EmptyContext

basicAuthServer :: TestServer
basicAuthServer = TestServer "basicAuthServer" $
  serveWithContext basicAuthAPI basicServerContext (const (return alice))

-- * general auth stuff

type GenAuthAPI =
  AuthProtect "auth-tag" :> "private" :> "auth" :> Get '[JSON] Person

genAuthAPI :: Proxy GenAuthAPI
genAuthAPI = Proxy

type instance AuthServerData (AuthProtect "auth-tag") = ()
type instance AuthClientData (AuthProtect "auth-tag") = ()

genAuthHandler :: AuthHandler Wai.Request ()
genAuthHandler =
  let handler req = case lookup "AuthHeader" (Wai.requestHeaders req) of
        Nothing -> throwE (err401 { errBody = "Missing auth header" })
        Just _ -> return ()
  in mkAuthHandler handler

genAuthServerContext :: Context '[ AuthHandler Wai.Request () ]
genAuthServerContext = genAuthHandler :. EmptyContext

genAuthServer :: TestServer
genAuthServer = TestServer "genAuthServer" $
  serveWithContext genAuthAPI genAuthServerContext (const (return alice))

{-# NOINLINE manager #-}
manager :: C.Manager
manager = unsafePerformIO $ C.newManager C.defaultManagerSettings

sucessSpec :: Spec
sucessSpec = around (withTestServer "server") $ do

<<<<<<< HEAD
    it "Servant.API.Get" $ \baseUrl -> do
      (left show <$> runExceptT (getGet manager baseUrl)) `shouldReturn` Right alice

    describe "Servant.API.Delete" $ do
      it "allows empty content type" $ \baseUrl -> do
        (left show <$> runExceptT (getDeleteEmpty manager baseUrl)) `shouldReturn` Right NoContent

      it "allows content type" $ \baseUrl -> do
        (left show <$> runExceptT (getDeleteContentType manager baseUrl)) `shouldReturn` Right NoContent

    it "Servant.API.Capture" $ \baseUrl -> do
      (left show <$> runExceptT (getCapture "Paula" manager baseUrl)) `shouldReturn` Right (Person "Paula" 0)
=======
    it "Servant.API.Get" $ \(_, baseUrl) -> do
      (left show <$> (runClientM getGet  (ClientEnv manager baseUrl)))  `shouldReturn` Right alice

    describe "Servant.API.Delete" $ do
      it "allows empty content type" $ \(_, baseUrl) -> do
        (left show <$> (runClientM getDeleteEmpty (ClientEnv manager baseUrl))) `shouldReturn` Right NoContent

      it "allows content type" $ \(_, baseUrl) -> do
        (left show <$> (runClientM getDeleteContentType (ClientEnv manager baseUrl))) `shouldReturn` Right NoContent

    it "Servant.API.Capture" $ \(_, baseUrl) -> do
      (left show <$> (runClientM (getCapture "Paula") (ClientEnv manager baseUrl))) `shouldReturn` Right (Person "Paula" 0)

    it "Servant.API.CaptureAll" $ \(_, baseUrl) -> do
      let expected = [(Person "Paula" 0), (Person "Peta" 1)]
      (left show <$> (runClientM (getCaptureAll ["Paula", "Peta"]) (ClientEnv  manager baseUrl))) `shouldReturn` Right expected
>>>>>>> bc1a3e7f

    it "Servant.API.ReqBody" $ \baseUrl -> do
      let p = Person "Clara" 42
      (left show <$> runClientM (getBody p) (ClientEnv manager baseUrl)) `shouldReturn` Right p

<<<<<<< HEAD
    it "Servant.API.QueryParam" $ \baseUrl -> do
      left show <$> runExceptT (getQueryParam (Just "alice") manager baseUrl) `shouldReturn` Right alice
      Left FailureResponse{..} <- runExceptT (getQueryParam (Just "bob") manager baseUrl)
      responseStatus `shouldBe` HTTP.Status 400 "bob not found"

    it "Servant.API.QueryParam.QueryParams" $ \baseUrl -> do
      (left show <$> runExceptT (getQueryParams [] manager baseUrl)) `shouldReturn` Right []
      (left show <$> runExceptT (getQueryParams ["alice", "bob"] manager baseUrl))
        `shouldReturn` Right [Person "alice" 0, Person "bob" 1]

    context "Servant.API.QueryParam.QueryFlag" $
      forM_ [False, True] $ \ flag -> it (show flag) $ \baseUrl -> do
        (left show <$> runExceptT (getQueryFlag flag manager baseUrl)) `shouldReturn` Right flag

    it "Servant.API.Raw on success" $ \baseUrl -> do
      res <- runExceptT (getRawSuccess HTTP.methodGet manager baseUrl)
=======
    it "Servant.API.QueryParam" $ \(_, baseUrl) -> do
      left show <$> runClientM (getQueryParam (Just "alice")) (ClientEnv manager baseUrl)  `shouldReturn` Right alice
      Left FailureResponse{..} <- runClientM (getQueryParam (Just "bob")) (ClientEnv manager baseUrl)
      responseStatus `shouldBe` HTTP.Status 400 "bob not found"

    it "Servant.API.QueryParam.QueryParams" $ \(_, baseUrl) -> do
      (left show <$> runClientM (getQueryParams []) (ClientEnv manager baseUrl)) `shouldReturn` Right []
      (left show <$> runClientM (getQueryParams ["alice", "bob"]) (ClientEnv manager baseUrl))
        `shouldReturn` Right [Person "alice" 0, Person "bob" 1]

    context "Servant.API.QueryParam.QueryFlag" $
      forM_ [False, True] $ \ flag -> it (show flag) $ \(_, baseUrl) -> do
        (left show <$> runClientM (getQueryFlag flag) (ClientEnv manager baseUrl)) `shouldReturn` Right flag

    it "Servant.API.Raw on success" $ \(_, baseUrl) -> do
      res <- runClientM (getRawSuccess HTTP.methodGet) (ClientEnv manager baseUrl)
>>>>>>> bc1a3e7f
      case res of
        Left e -> assertFailure $ show e
        Right (code, body, ct, _, response) -> do
          (code, body, ct) `shouldBe` (200, "rawSuccess", "application"//"octet-stream")
          C.responseBody response `shouldBe` body
          C.responseStatus response `shouldBe` HTTP.ok200

<<<<<<< HEAD
    it "Servant.API.Raw should return a Left in case of failure" $ \baseUrl -> do
      res <- runExceptT (getRawFailure HTTP.methodGet manager baseUrl)
=======
    it "Servant.API.Raw should return a Left in case of failure" $ \(_, baseUrl) -> do
      res <- runClientM (getRawFailure HTTP.methodGet) (ClientEnv manager baseUrl)
>>>>>>> bc1a3e7f
      case res of
        Right _ -> assertFailure "expected Left, but got Right"
        Left e -> do
          Servant.Client.responseStatus e `shouldBe` HTTP.status400
          Servant.Client.responseBody e `shouldBe` "rawFailure"

<<<<<<< HEAD
    it "Returns headers appropriately" $ \baseUrl -> do
      res <- runExceptT (getRespHeaders manager baseUrl)
=======
    it "Returns headers appropriately" $ \(_, baseUrl) -> do
      res <- runClientM getRespHeaders (ClientEnv manager baseUrl)
>>>>>>> bc1a3e7f
      case res of
        Left e -> assertFailure $ show e
        Right val -> getHeaders val `shouldBe` [("X-Example1", "1729"), ("X-Example2", "eg2")]

    modifyMaxSuccess (const 20) $ do
      it "works for a combination of Capture, QueryParam, QueryFlag and ReqBody" $ \baseUrl ->
        property $ forAllShrink pathGen shrink $ \(NonEmpty cap) num flag body ->
          ioProperty $ do
            result <- left show <$> runClientM (getMultiple cap num flag body) (ClientEnv manager baseUrl)
            return $
              result === Right (cap, num, flag, body)

type ErrorApi =
  Delete '[JSON] () :<|>
  Get '[JSON] () :<|>
  Post '[JSON] () :<|>
  Put '[JSON] ()

errorApi :: Proxy ErrorApi
errorApi = Proxy

errorServer :: TestServer
errorServer = TestServer "errorServer" $ serve errorApi $
  err :<|> err :<|> err :<|> err
  where
    err = throwE $ ServantErr 500 "error message" "" []

errorSpec :: Spec
errorSpec =
  around (withTestServer "errorServer") $ do
    describe "error status codes" $
      it "reports error statuses correctly" $ \baseUrl -> do
        let delete :<|> get :<|> post :<|> put =
              client errorApi
            actions = map (\ f -> f manager baseUrl) [delete, get, post, put]
        forM_ actions $ \ clientAction -> do
          Left FailureResponse{..} <- runExceptT clientAction
          responseStatus `shouldBe` HTTP.Status 500 "error message"

basicAuthSpec :: Spec
basicAuthSpec = around (withTestServer "basicAuthServer") $ do
  context "Authentication works when requests are properly authenticated" $ do

    it "Authenticates a BasicAuth protected server appropriately" $ \baseUrl -> do
      let getBasic = client basicAuthAPI
      let basicAuthData = BasicAuthData "servant" "server"
      (left show <$> runExceptT (getBasic basicAuthData manager baseUrl)) `shouldReturn` Right alice

  context "Authentication is rejected when requests are not authenticated properly" $ do

    it "Authenticates a BasicAuth protected server appropriately" $ \baseUrl -> do
      let getBasic = client basicAuthAPI
      let basicAuthData = BasicAuthData "not" "password"
      Left FailureResponse{..} <- runExceptT (getBasic basicAuthData manager baseUrl)
      responseStatus `shouldBe` HTTP.Status 403 "Forbidden"

genAuthSpec :: Spec
genAuthSpec = around (withTestServer "genAuthServer") $ do
  context "Authentication works when requests are properly authenticated" $ do

    it "Authenticates a AuthProtect protected server appropriately" $ \baseUrl -> do
      let getProtected = client genAuthAPI
      let authRequest = mkAuthenticateReq () (\_ req ->  SCR.addHeader "AuthHeader" ("cool" :: String) req)
      (left show <$> runExceptT (getProtected authRequest manager baseUrl)) `shouldReturn` Right alice

  context "Authentication is rejected when requests are not authenticated properly" $ do

<<<<<<< HEAD
    it "Authenticates a AuthProtect protected server appropriately" $ \baseUrl -> do
      let getProtected = client genAuthAPI
      let authRequest = mkAuthenticateReq () (\_ req ->  SCR.addHeader "Wrong" ("header" :: String) req)
      Left FailureResponse{..} <- runExceptT (getProtected authRequest manager baseUrl)
      responseStatus `shouldBe` (HTTP.Status 401 "Unauthorized")
=======
wrappedApiSpec :: Spec
wrappedApiSpec = describe "error status codes" $ do
  let serveW api = serve api $ throwE $ ServantErr 500 "error message" "" []
  context "are correctly handled by the client" $
    let test :: (WrappedApi, String) -> Spec
        test (WrappedApi api, desc) =
          it desc $ bracket (startWaiApp $ serveW api) endWaiApp $ \(_, baseUrl) -> do
            let getResponse :: SCR.ClientM ()
                getResponse = client api
            Left FailureResponse{..} <- runClientM getResponse (ClientEnv manager baseUrl)
            responseStatus `shouldBe` (HTTP.Status 500 "error message")
    in mapM_ test $
        (WrappedApi (Proxy :: Proxy (Delete '[JSON] ())), "Delete") :
        (WrappedApi (Proxy :: Proxy (Get '[JSON] ())), "Get") :
        (WrappedApi (Proxy :: Proxy (Post '[JSON] ())), "Post") :
        (WrappedApi (Proxy :: Proxy (Put '[JSON] ())), "Put") :
        []
>>>>>>> bc1a3e7f

failSpec :: Spec
failSpec = around (withTestServer "failServer") $ do

    context "client returns errors appropriately" $ do
      it "reports FailureResponse" $ \baseUrl -> do
        let (_ :<|> getDeleteEmpty :<|> _) = client api
        Left res <- runClientM getDeleteEmpty (ClientEnv manager baseUrl)
        case res of
          FailureResponse (HTTP.Status 404 "Not Found") _ _ -> return ()
          _ -> fail $ "expected 404 response, but got " <> show res

      it "reports DecodeFailure" $ \baseUrl -> do
        let (_ :<|> _ :<|> getCapture :<|> _) = client api
        Left res <- runClientM (getCapture "foo") (ClientEnv manager baseUrl)
        case res of
          DecodeFailure _ ("application/json") _ -> return ()
          _ -> fail $ "expected DecodeFailure, but got " <> show res

      it "reports ConnectionError" $ \_ -> do
        let (getGetWrongHost :<|> _) = client api
        Left res <- runClientM getGetWrongHost (ClientEnv manager (BaseUrl Http "127.0.0.1" 19872 ""))
        case res of
          ConnectionError _ -> return ()
          _ -> fail $ "expected ConnectionError, but got " <> show res

      it "reports UnsupportedContentType" $ \baseUrl -> do
        let (getGet :<|> _ ) = client api
        Left res <- runClientM getGet (ClientEnv manager baseUrl)
        case res of
          UnsupportedContentType ("application/octet-stream") _ -> return ()
          _ -> fail $ "expected UnsupportedContentType, but got " <> show res

<<<<<<< HEAD
      it "reports InvalidContentTypeHeader" $ \baseUrl -> do
        let (_ :<|> _ :<|> _ :<|> getBody :<|> _) = client api
        Left res <- runExceptT (getBody alice manager baseUrl)
=======
      it "reports InvalidContentTypeHeader" $ \(_, baseUrl) -> do
        let (_ :<|> _ :<|> _ :<|> _ :<|> getBody :<|> _) = client api
        Left res <- runClientM (getBody alice) (ClientEnv manager baseUrl)
>>>>>>> bc1a3e7f
        case res of
          InvalidContentTypeHeader "fooooo" _ -> return ()
          _ -> fail $ "expected InvalidContentTypeHeader, but got " <> show res

<<<<<<< HEAD
=======
data WrappedApi where
  WrappedApi :: (HasServer (api :: *) '[], Server api ~ Handler a,
                 HasClient api, Client api ~ SCR.ClientM ()) =>
    Proxy api -> WrappedApi

basicAuthSpec :: Spec
basicAuthSpec = beforeAll (startWaiApp basicAuthServer) $ afterAll endWaiApp $ do
  context "Authentication works when requests are properly authenticated" $ do

    it "Authenticates a BasicAuth protected server appropriately" $ \(_,baseUrl) -> do
      let getBasic = client basicAuthAPI
      let basicAuthData = BasicAuthData "servant" "server"
      (left show <$> runClientM (getBasic basicAuthData) (ClientEnv  manager baseUrl)) `shouldReturn` Right alice

  context "Authentication is rejected when requests are not authenticated properly" $ do

    it "Authenticates a BasicAuth protected server appropriately" $ \(_,baseUrl) -> do
      let getBasic = client basicAuthAPI
      let basicAuthData = BasicAuthData "not" "password"
      Left FailureResponse{..} <- runClientM (getBasic basicAuthData) (ClientEnv manager baseUrl)
      responseStatus `shouldBe` HTTP.Status 403 "Forbidden"

genAuthSpec :: Spec
genAuthSpec = beforeAll (startWaiApp genAuthServer) $ afterAll endWaiApp $ do
  context "Authentication works when requests are properly authenticated" $ do

    it "Authenticates a AuthProtect protected server appropriately" $ \(_, baseUrl) -> do
      let getProtected = client genAuthAPI
      let authRequest = mkAuthenticateReq () (\_ req ->  SCR.addHeader "AuthHeader" ("cool" :: String) req)
      (left show <$> runClientM (getProtected authRequest) (ClientEnv manager baseUrl)) `shouldReturn` Right alice

  context "Authentication is rejected when requests are not authenticated properly" $ do

    it "Authenticates a AuthProtect protected server appropriately" $ \(_, baseUrl) -> do
      let getProtected = client genAuthAPI
      let authRequest = mkAuthenticateReq () (\_ req ->  SCR.addHeader "Wrong" ("header" :: String) req)
      Left FailureResponse{..} <- runClientM (getProtected authRequest) (ClientEnv manager baseUrl)
      responseStatus `shouldBe` (HTTP.Status 401 "Unauthorized")

>>>>>>> bc1a3e7f
-- * utils

pathGen :: Gen (NonEmptyList Char)
pathGen = fmap NonEmpty path
 where
  path = listOf1 $ elements $
    filter (not . (`elem` ("?%[]/#;" :: String))) $
    filter isPrint $
    map chr [0..127]<|MERGE_RESOLUTION|>--- conflicted
+++ resolved
@@ -26,13 +26,7 @@
 import           Prelude.Compat
 
 import           Control.Arrow              (left)
-<<<<<<< HEAD
-import           Control.Monad.Trans.Except (runExceptT, throwE)
-=======
-import           Control.Concurrent         (forkIO, killThread, ThreadId)
-import           Control.Exception          (bracket)
 import           Control.Monad.Trans.Except (throwE )
->>>>>>> bc1a3e7f
 import           Data.Aeson
 import qualified Data.ByteString.Lazy       as BS
 import           Data.Char                  (chr, isPrint)
@@ -56,6 +50,7 @@
 import           Servant.API
 import           Servant.Client
 import           Servant.Client.TestServer
+import           Servant.Client.TestServer.GHC
 import qualified Servant.Common.Req as SCR
 import           Servant.Server
 import           Servant.Server.Experimental.Auth
@@ -161,9 +156,9 @@
 getQueryParam   :: Maybe String -> SCR.ClientM Person
 getQueryParams  :: [String] -> SCR.ClientM [Person]
 getQueryFlag    :: Bool -> SCR.ClientM Bool
-getRawSuccess :: HTTP.Method 
+getRawSuccess :: HTTP.Method
   -> SCR.ClientM (Int, BS.ByteString, MediaType, [HTTP.Header], C.Response BS.ByteString)
-getRawFailure   :: HTTP.Method 
+getRawFailure   :: HTTP.Method
   -> SCR.ClientM (Int, BS.ByteString, MediaType, [HTTP.Header], C.Response BS.ByteString)
 getMultiple     :: String -> Maybe Int -> Bool -> [(String, [Rational])]
   -> SCR.ClientM (String, Maybe Int, Bool, [(String, [Rational])])
@@ -273,77 +268,43 @@
 sucessSpec :: Spec
 sucessSpec = around (withTestServer "server") $ do
 
-<<<<<<< HEAD
     it "Servant.API.Get" $ \baseUrl -> do
-      (left show <$> runExceptT (getGet manager baseUrl)) `shouldReturn` Right alice
+      (left show <$> (runClientM getGet  (ClientEnv manager baseUrl)))  `shouldReturn` Right alice
 
     describe "Servant.API.Delete" $ do
       it "allows empty content type" $ \baseUrl -> do
-        (left show <$> runExceptT (getDeleteEmpty manager baseUrl)) `shouldReturn` Right NoContent
+        (left show <$> (runClientM getDeleteEmpty (ClientEnv manager baseUrl))) `shouldReturn` Right NoContent
 
       it "allows content type" $ \baseUrl -> do
-        (left show <$> runExceptT (getDeleteContentType manager baseUrl)) `shouldReturn` Right NoContent
+        (left show <$> (runClientM getDeleteContentType (ClientEnv manager baseUrl))) `shouldReturn` Right NoContent
 
     it "Servant.API.Capture" $ \baseUrl -> do
-      (left show <$> runExceptT (getCapture "Paula" manager baseUrl)) `shouldReturn` Right (Person "Paula" 0)
-=======
-    it "Servant.API.Get" $ \(_, baseUrl) -> do
-      (left show <$> (runClientM getGet  (ClientEnv manager baseUrl)))  `shouldReturn` Right alice
-
-    describe "Servant.API.Delete" $ do
-      it "allows empty content type" $ \(_, baseUrl) -> do
-        (left show <$> (runClientM getDeleteEmpty (ClientEnv manager baseUrl))) `shouldReturn` Right NoContent
-
-      it "allows content type" $ \(_, baseUrl) -> do
-        (left show <$> (runClientM getDeleteContentType (ClientEnv manager baseUrl))) `shouldReturn` Right NoContent
-
-    it "Servant.API.Capture" $ \(_, baseUrl) -> do
       (left show <$> (runClientM (getCapture "Paula") (ClientEnv manager baseUrl))) `shouldReturn` Right (Person "Paula" 0)
 
-    it "Servant.API.CaptureAll" $ \(_, baseUrl) -> do
+    it "Servant.API.CaptureAll" $ \baseUrl -> do
       let expected = [(Person "Paula" 0), (Person "Peta" 1)]
       (left show <$> (runClientM (getCaptureAll ["Paula", "Peta"]) (ClientEnv  manager baseUrl))) `shouldReturn` Right expected
->>>>>>> bc1a3e7f
 
     it "Servant.API.ReqBody" $ \baseUrl -> do
       let p = Person "Clara" 42
       (left show <$> runClientM (getBody p) (ClientEnv manager baseUrl)) `shouldReturn` Right p
 
-<<<<<<< HEAD
     it "Servant.API.QueryParam" $ \baseUrl -> do
-      left show <$> runExceptT (getQueryParam (Just "alice") manager baseUrl) `shouldReturn` Right alice
-      Left FailureResponse{..} <- runExceptT (getQueryParam (Just "bob") manager baseUrl)
-      responseStatus `shouldBe` HTTP.Status 400 "bob not found"
-
-    it "Servant.API.QueryParam.QueryParams" $ \baseUrl -> do
-      (left show <$> runExceptT (getQueryParams [] manager baseUrl)) `shouldReturn` Right []
-      (left show <$> runExceptT (getQueryParams ["alice", "bob"] manager baseUrl))
-        `shouldReturn` Right [Person "alice" 0, Person "bob" 1]
-
-    context "Servant.API.QueryParam.QueryFlag" $
-      forM_ [False, True] $ \ flag -> it (show flag) $ \baseUrl -> do
-        (left show <$> runExceptT (getQueryFlag flag manager baseUrl)) `shouldReturn` Right flag
-
-    it "Servant.API.Raw on success" $ \baseUrl -> do
-      res <- runExceptT (getRawSuccess HTTP.methodGet manager baseUrl)
-=======
-    it "Servant.API.QueryParam" $ \(_, baseUrl) -> do
       left show <$> runClientM (getQueryParam (Just "alice")) (ClientEnv manager baseUrl)  `shouldReturn` Right alice
       Left FailureResponse{..} <- runClientM (getQueryParam (Just "bob")) (ClientEnv manager baseUrl)
       responseStatus `shouldBe` HTTP.Status 400 "bob not found"
 
-    it "Servant.API.QueryParam.QueryParams" $ \(_, baseUrl) -> do
+    it "Servant.API.QueryParam.QueryParams" $ \baseUrl -> do
       (left show <$> runClientM (getQueryParams []) (ClientEnv manager baseUrl)) `shouldReturn` Right []
       (left show <$> runClientM (getQueryParams ["alice", "bob"]) (ClientEnv manager baseUrl))
         `shouldReturn` Right [Person "alice" 0, Person "bob" 1]
 
     context "Servant.API.QueryParam.QueryFlag" $
-      forM_ [False, True] $ \ flag -> it (show flag) $ \(_, baseUrl) -> do
+      forM_ [False, True] $ \ flag -> it (show flag) $ \baseUrl -> do
         (left show <$> runClientM (getQueryFlag flag) (ClientEnv manager baseUrl)) `shouldReturn` Right flag
 
-    it "Servant.API.Raw on success" $ \(_, baseUrl) -> do
+    it "Servant.API.Raw on success" $ \baseUrl -> do
       res <- runClientM (getRawSuccess HTTP.methodGet) (ClientEnv manager baseUrl)
->>>>>>> bc1a3e7f
       case res of
         Left e -> assertFailure $ show e
         Right (code, body, ct, _, response) -> do
@@ -351,26 +312,16 @@
           C.responseBody response `shouldBe` body
           C.responseStatus response `shouldBe` HTTP.ok200
 
-<<<<<<< HEAD
     it "Servant.API.Raw should return a Left in case of failure" $ \baseUrl -> do
-      res <- runExceptT (getRawFailure HTTP.methodGet manager baseUrl)
-=======
-    it "Servant.API.Raw should return a Left in case of failure" $ \(_, baseUrl) -> do
       res <- runClientM (getRawFailure HTTP.methodGet) (ClientEnv manager baseUrl)
->>>>>>> bc1a3e7f
       case res of
         Right _ -> assertFailure "expected Left, but got Right"
         Left e -> do
           Servant.Client.responseStatus e `shouldBe` HTTP.status400
           Servant.Client.responseBody e `shouldBe` "rawFailure"
 
-<<<<<<< HEAD
     it "Returns headers appropriately" $ \baseUrl -> do
-      res <- runExceptT (getRespHeaders manager baseUrl)
-=======
-    it "Returns headers appropriately" $ \(_, baseUrl) -> do
       res <- runClientM getRespHeaders (ClientEnv manager baseUrl)
->>>>>>> bc1a3e7f
       case res of
         Left e -> assertFailure $ show e
         Right val -> getHeaders val `shouldBe` [("X-Example1", "1729"), ("X-Example2", "eg2")]
@@ -405,9 +356,9 @@
       it "reports error statuses correctly" $ \baseUrl -> do
         let delete :<|> get :<|> post :<|> put =
               client errorApi
-            actions = map (\ f -> f manager baseUrl) [delete, get, post, put]
+            actions = [delete, get, post, put]
         forM_ actions $ \ clientAction -> do
-          Left FailureResponse{..} <- runExceptT clientAction
+          Left FailureResponse{..} <- runClientM clientAction (ClientEnv manager baseUrl)
           responseStatus `shouldBe` HTTP.Status 500 "error message"
 
 basicAuthSpec :: Spec
@@ -417,14 +368,14 @@
     it "Authenticates a BasicAuth protected server appropriately" $ \baseUrl -> do
       let getBasic = client basicAuthAPI
       let basicAuthData = BasicAuthData "servant" "server"
-      (left show <$> runExceptT (getBasic basicAuthData manager baseUrl)) `shouldReturn` Right alice
+      (left show <$> runClientM (getBasic basicAuthData) (ClientEnv manager baseUrl)) `shouldReturn` Right alice
 
   context "Authentication is rejected when requests are not authenticated properly" $ do
 
     it "Authenticates a BasicAuth protected server appropriately" $ \baseUrl -> do
       let getBasic = client basicAuthAPI
       let basicAuthData = BasicAuthData "not" "password"
-      Left FailureResponse{..} <- runExceptT (getBasic basicAuthData manager baseUrl)
+      Left FailureResponse{..} <- runClientM (getBasic basicAuthData) (ClientEnv manager baseUrl)
       responseStatus `shouldBe` HTTP.Status 403 "Forbidden"
 
 genAuthSpec :: Spec
@@ -434,35 +385,15 @@
     it "Authenticates a AuthProtect protected server appropriately" $ \baseUrl -> do
       let getProtected = client genAuthAPI
       let authRequest = mkAuthenticateReq () (\_ req ->  SCR.addHeader "AuthHeader" ("cool" :: String) req)
-      (left show <$> runExceptT (getProtected authRequest manager baseUrl)) `shouldReturn` Right alice
+      (left show <$> runClientM (getProtected authRequest) (ClientEnv manager baseUrl)) `shouldReturn` Right alice
 
   context "Authentication is rejected when requests are not authenticated properly" $ do
 
-<<<<<<< HEAD
     it "Authenticates a AuthProtect protected server appropriately" $ \baseUrl -> do
       let getProtected = client genAuthAPI
       let authRequest = mkAuthenticateReq () (\_ req ->  SCR.addHeader "Wrong" ("header" :: String) req)
-      Left FailureResponse{..} <- runExceptT (getProtected authRequest manager baseUrl)
+      Left FailureResponse{..} <- runClientM (getProtected authRequest) (ClientEnv manager baseUrl)
       responseStatus `shouldBe` (HTTP.Status 401 "Unauthorized")
-=======
-wrappedApiSpec :: Spec
-wrappedApiSpec = describe "error status codes" $ do
-  let serveW api = serve api $ throwE $ ServantErr 500 "error message" "" []
-  context "are correctly handled by the client" $
-    let test :: (WrappedApi, String) -> Spec
-        test (WrappedApi api, desc) =
-          it desc $ bracket (startWaiApp $ serveW api) endWaiApp $ \(_, baseUrl) -> do
-            let getResponse :: SCR.ClientM ()
-                getResponse = client api
-            Left FailureResponse{..} <- runClientM getResponse (ClientEnv manager baseUrl)
-            responseStatus `shouldBe` (HTTP.Status 500 "error message")
-    in mapM_ test $
-        (WrappedApi (Proxy :: Proxy (Delete '[JSON] ())), "Delete") :
-        (WrappedApi (Proxy :: Proxy (Get '[JSON] ())), "Get") :
-        (WrappedApi (Proxy :: Proxy (Post '[JSON] ())), "Post") :
-        (WrappedApi (Proxy :: Proxy (Put '[JSON] ())), "Put") :
-        []
->>>>>>> bc1a3e7f
 
 failSpec :: Spec
 failSpec = around (withTestServer "failServer") $ do
@@ -496,61 +427,14 @@
           UnsupportedContentType ("application/octet-stream") _ -> return ()
           _ -> fail $ "expected UnsupportedContentType, but got " <> show res
 
-<<<<<<< HEAD
       it "reports InvalidContentTypeHeader" $ \baseUrl -> do
-        let (_ :<|> _ :<|> _ :<|> getBody :<|> _) = client api
-        Left res <- runExceptT (getBody alice manager baseUrl)
-=======
-      it "reports InvalidContentTypeHeader" $ \(_, baseUrl) -> do
         let (_ :<|> _ :<|> _ :<|> _ :<|> getBody :<|> _) = client api
         Left res <- runClientM (getBody alice) (ClientEnv manager baseUrl)
->>>>>>> bc1a3e7f
+
         case res of
           InvalidContentTypeHeader "fooooo" _ -> return ()
           _ -> fail $ "expected InvalidContentTypeHeader, but got " <> show res
 
-<<<<<<< HEAD
-=======
-data WrappedApi where
-  WrappedApi :: (HasServer (api :: *) '[], Server api ~ Handler a,
-                 HasClient api, Client api ~ SCR.ClientM ()) =>
-    Proxy api -> WrappedApi
-
-basicAuthSpec :: Spec
-basicAuthSpec = beforeAll (startWaiApp basicAuthServer) $ afterAll endWaiApp $ do
-  context "Authentication works when requests are properly authenticated" $ do
-
-    it "Authenticates a BasicAuth protected server appropriately" $ \(_,baseUrl) -> do
-      let getBasic = client basicAuthAPI
-      let basicAuthData = BasicAuthData "servant" "server"
-      (left show <$> runClientM (getBasic basicAuthData) (ClientEnv  manager baseUrl)) `shouldReturn` Right alice
-
-  context "Authentication is rejected when requests are not authenticated properly" $ do
-
-    it "Authenticates a BasicAuth protected server appropriately" $ \(_,baseUrl) -> do
-      let getBasic = client basicAuthAPI
-      let basicAuthData = BasicAuthData "not" "password"
-      Left FailureResponse{..} <- runClientM (getBasic basicAuthData) (ClientEnv manager baseUrl)
-      responseStatus `shouldBe` HTTP.Status 403 "Forbidden"
-
-genAuthSpec :: Spec
-genAuthSpec = beforeAll (startWaiApp genAuthServer) $ afterAll endWaiApp $ do
-  context "Authentication works when requests are properly authenticated" $ do
-
-    it "Authenticates a AuthProtect protected server appropriately" $ \(_, baseUrl) -> do
-      let getProtected = client genAuthAPI
-      let authRequest = mkAuthenticateReq () (\_ req ->  SCR.addHeader "AuthHeader" ("cool" :: String) req)
-      (left show <$> runClientM (getProtected authRequest) (ClientEnv manager baseUrl)) `shouldReturn` Right alice
-
-  context "Authentication is rejected when requests are not authenticated properly" $ do
-
-    it "Authenticates a AuthProtect protected server appropriately" $ \(_, baseUrl) -> do
-      let getProtected = client genAuthAPI
-      let authRequest = mkAuthenticateReq () (\_ req ->  SCR.addHeader "Wrong" ("header" :: String) req)
-      Left FailureResponse{..} <- runClientM (getProtected authRequest) (ClientEnv manager baseUrl)
-      responseStatus `shouldBe` (HTTP.Status 401 "Unauthorized")
-
->>>>>>> bc1a3e7f
 -- * utils
 
 pathGen :: Gen (NonEmptyList Char)
