--- conflicted
+++ resolved
@@ -846,23 +846,6 @@
                     formatBodies _responseExamples xs
 
         curlStr :: Endpoint -> [HTTP.Header] -> [(Text, M.MediaType, ByteString)] -> String -> [String]
-<<<<<<< HEAD
-        curlStr endpoint hdrs bds basePath =
-          let firstBodyMay = NE.head <$> NE.nonEmpty bds
-          in catMaybes $
-            ( (Just "### Sample Request:") :
-              (Just "") :
-              (Just "```bash") :
-              (Just $ "curl -X" ++ BSC.unpack (endpoint ^. method) ++ " \\") :
-              ((\(_, media_type, _) -> "  -H 'Content-Type: " ++ show media_type ++ " '\\") <$> firstBodyMay) :
-              [] ) ++
-            ((\(hdrName, hdrVal) -> Just $ "  -H '" ++ cs (CI.original hdrName) ++ ": " ++ cs hdrVal ++ "' \\") <$> hdrs) ++
-            ( ((\(_, _, body) -> "  -d " ++ cs body ++ " \\") <$> firstBodyMay) :
-              (Just $ "  " ++ basePath ++ showPath (endpoint ^. path)) :
-              (Just "```") :
-              (Just "") :
-              [] )
-=======
         curlStr endpoint hdrs reqBodies basePath =
           [  "### Sample Request:"
           , ""
@@ -888,8 +871,6 @@
                   cs hdrVal ++ "' \\"
                 mkReqBodyStr (_, _, body) = "  -d " ++ cs body ++ " \\"
 
->>>>>>> c00fe3bb
-
 -- * Instances
 
 -- | The generated docs for @a ':<|>' b@ just appends the docs
