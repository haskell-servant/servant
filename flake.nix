{
  description = "Servant development environment";

  inputs = {
    nixpkgs.url = "github:NixOS/nixpkgs/nixpkgs-25.05-darwin";
    flake-utils.url = "github:numtide/flake-utils";
  };

  outputs =
    {
      self,
      nixpkgs,
      flake-utils,
    }:
    flake-utils.lib.eachDefaultSystem (
      system:
      let
        pkgs = import nixpkgs { inherit system; };

<<<<<<< HEAD
        format-tools = [
          # We use fourmolu compiled with GHC 9.12
          # as getting it to compile with lower GHC versions
          # is complicated and this works out of the box.
          pkgs.haskell.packages.ghc912.fourmolu_0_18_0_0
          pkgs.nixfmt-rfc-style
        ];
=======
        # We use fourmolu compiled with GHC 9.12
        # as getting it to compile with lower GHC versions
        # is complicated and this works out of the box.
        haskellFormatter = pkgs.haskell.packages.ghc912.fourmolu_0_18_0_0;
        haskellLinter = pkgs.hlint;

        nixFormatter = pkgs.nixfmt-rfc-style;
>>>>>>> 75e14fa4

        mkDevShell =
          {
            compiler ? "ghc92",
            tutorial ? false,
          }:
          let
<<<<<<< HEAD
            ghc = pkgs.haskell.packages.${compiler}.ghcWithPackages (_: [ ]);
=======
            ghc = pkgs.haskell.packages.${compiler}.ghcWithPackages (ghcPkg: [
              # Some dependencies don't like being built with
              # as part of a project, so we pull them from nix.
              ghcPkg.zlib
              ghcPkg.lzma
            ]);
>>>>>>> 75e14fa4
            docstuffs = pkgs.python3.withPackages (
              ps: with ps; [
                recommonmark
                sphinx
                sphinx_rtd_theme
              ]
            );
          in
          pkgs.mkShell {
            buildInputs =
              with pkgs;
              [
                ghc
<<<<<<< HEAD
                zlib
=======
>>>>>>> 75e14fa4
                python3
                wget
                cabal-install
                postgresql
                openssl
                stack
                haskellPackages.hspec-discover
<<<<<<< HEAD
              ]
              ++ format-tools
=======
                haskellFormatter
                haskellLinter
                nixFormatter
              ]
>>>>>>> 75e14fa4
              ++ (
                if tutorial then
                  [
                    docstuffs
                    postgresql
                  ]
                else
                  [ ]
              );
<<<<<<< HEAD

            shellHook = ''
              eval $(grep export ${ghc}/bin/ghc)
              export LD_LIBRARY_PATH=$LD_LIBRARY_PATH:"${pkgs.zlib}/lib";
            '';
=======
>>>>>>> 75e14fa4
          };

        mkCiShell = tools: pkgs.mkShell { buildInputs = tools; };
      in
      {
        devShells = {
          default = mkDevShell { };
          tutorial = mkDevShell { tutorial = true; };
<<<<<<< HEAD
          formatters = pkgs.mkShell {
            buildInputs = format-tools;
          };
=======

          # Development shells for different GHC versions.
          ghc92 = mkDevShell { compiler = "ghc92"; };
          ghc94 = mkDevShell { compiler = "ghc94"; };
          ghc96 = mkDevShell { compiler = "ghc96"; };
          ghc98 = mkDevShell { compiler = "ghc98"; };
          ghc910 = mkDevShell { compiler = "ghc910"; };
          ghc912 = mkDevShell { compiler = "ghc912"; };

          # Single-tool shells for CI checks.
          haskellFormatter = mkCiShell [ haskellFormatter ];
          haskellLinter = mkCiShell [ haskellLinter ];
>>>>>>> 75e14fa4
        };
      }
    );
}<|MERGE_RESOLUTION|>--- conflicted
+++ resolved
@@ -17,15 +17,6 @@
       let
         pkgs = import nixpkgs { inherit system; };
 
-<<<<<<< HEAD
-        format-tools = [
-          # We use fourmolu compiled with GHC 9.12
-          # as getting it to compile with lower GHC versions
-          # is complicated and this works out of the box.
-          pkgs.haskell.packages.ghc912.fourmolu_0_18_0_0
-          pkgs.nixfmt-rfc-style
-        ];
-=======
         # We use fourmolu compiled with GHC 9.12
         # as getting it to compile with lower GHC versions
         # is complicated and this works out of the box.
@@ -33,7 +24,6 @@
         haskellLinter = pkgs.hlint;
 
         nixFormatter = pkgs.nixfmt-rfc-style;
->>>>>>> 75e14fa4
 
         mkDevShell =
           {
@@ -41,16 +31,12 @@
             tutorial ? false,
           }:
           let
-<<<<<<< HEAD
-            ghc = pkgs.haskell.packages.${compiler}.ghcWithPackages (_: [ ]);
-=======
             ghc = pkgs.haskell.packages.${compiler}.ghcWithPackages (ghcPkg: [
               # Some dependencies don't like being built with
               # as part of a project, so we pull them from nix.
               ghcPkg.zlib
               ghcPkg.lzma
             ]);
->>>>>>> 75e14fa4
             docstuffs = pkgs.python3.withPackages (
               ps: with ps; [
                 recommonmark
@@ -64,10 +50,6 @@
               with pkgs;
               [
                 ghc
-<<<<<<< HEAD
-                zlib
-=======
->>>>>>> 75e14fa4
                 python3
                 wget
                 cabal-install
@@ -75,15 +57,10 @@
                 openssl
                 stack
                 haskellPackages.hspec-discover
-<<<<<<< HEAD
-              ]
-              ++ format-tools
-=======
                 haskellFormatter
                 haskellLinter
                 nixFormatter
               ]
->>>>>>> 75e14fa4
               ++ (
                 if tutorial then
                   [
@@ -93,14 +70,6 @@
                 else
                   [ ]
               );
-<<<<<<< HEAD
-
-            shellHook = ''
-              eval $(grep export ${ghc}/bin/ghc)
-              export LD_LIBRARY_PATH=$LD_LIBRARY_PATH:"${pkgs.zlib}/lib";
-            '';
-=======
->>>>>>> 75e14fa4
           };
 
         mkCiShell = tools: pkgs.mkShell { buildInputs = tools; };
@@ -109,11 +78,6 @@
         devShells = {
           default = mkDevShell { };
           tutorial = mkDevShell { tutorial = true; };
-<<<<<<< HEAD
-          formatters = pkgs.mkShell {
-            buildInputs = format-tools;
-          };
-=======
 
           # Development shells for different GHC versions.
           ghc92 = mkDevShell { compiler = "ghc92"; };
@@ -126,7 +90,6 @@
           # Single-tool shells for CI checks.
           haskellFormatter = mkCiShell [ haskellFormatter ];
           haskellLinter = mkCiShell [ haskellLinter ];
->>>>>>> 75e14fa4
         };
       }
     );
