--- conflicted
+++ resolved
@@ -74,13 +74,7 @@
 -- >>> safeLink api bad_link
 -- ...
 --     Could not deduce (Or
-<<<<<<< HEAD
---                         (IsElem'
---                            (Verb 'Network.HTTP.Types.Method.DELETE 200 '[JSON] ())
---                            (Verb 'Network.HTTP.Types.Method.GET 200 '[JSON] Int))
-=======
 --                         (IsElem' (Verb 'DELETE 200 '[JSON] ()) (Verb 'GET 200 '[JSON] Int))
->>>>>>> eafc5d33
 --                         (IsElem'
 --                            ("hello" :> Delete '[JSON] ())
 --                            ("bye" :> (QueryParam "name" String :> Delete '[JSON] ()))))
