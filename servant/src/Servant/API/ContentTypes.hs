{-# LANGUAGE CPP                   #-}
{-# LANGUAGE ConstraintKinds       #-}
{-# LANGUAGE DataKinds             #-}
{-# LANGUAGE DeriveDataTypeable    #-}
{-# LANGUAGE DeriveGeneric         #-}
{-# LANGUAGE FlexibleInstances     #-}
{-# LANGUAGE MultiParamTypeClasses #-}
{-# LANGUAGE OverloadedStrings     #-}
{-# LANGUAGE PolyKinds             #-}
{-# LANGUAGE ScopedTypeVariables   #-}
{-# LANGUAGE TypeFamilies          #-}
{-# LANGUAGE TypeOperators         #-}
{-# LANGUAGE UndecidableInstances  #-}
#if !MIN_VERSION_base(4,8,0)
{-# LANGUAGE OverlappingInstances  #-}
#endif
{-# OPTIONS_HADDOCK not-home       #-}

#include "overlapping-compat.h"

-- | A collection of basic Content-Types (also known as Internet Media
-- Types, or MIME types). Additionally, this module provides classes that
-- encapsulate how to serialize or deserialize values to or from
-- a particular Content-Type.
--
-- Content-Types are used in `ReqBody` and the method combinators:
--
-- >>> type MyEndpoint = ReqBody '[JSON, PlainText] Book :> Get '[JSON, PlainText] Book
--
-- Meaning the endpoint accepts requests of Content-Type @application/json@
-- or @text/plain;charset-utf8@, and returns data in either one of those
-- formats (depending on the @Accept@ header).
--
-- If you would like to support Content-Types beyond those provided here,
-- then:
--
--      (1) Declare a new data type with no constructors (e.g. @data HTML@).
--      (2) Make an instance of it for `Accept`.
--      (3) If you want to be able to serialize data *into* that
--      Content-Type, make an instance of it for `MimeRender`.
--      (4) If you want to be able to deserialize data *from* that
--      Content-Type, make an instance of it for `MimeUnrender`.
--
-- Note that roles are reversed in @servant-server@ and @servant-client@:
-- to be able to serve (or even typecheck) a @Get '[JSON, XML] MyData@,
-- you'll need to have the appropriate `MimeRender` instances in scope,
-- whereas to query that endpoint with @servant-client@, you'll need
-- a `MimeUnrender` instance in scope.
module Servant.API.ContentTypes
    (
    -- * Provided Content-Types
      JSON
    , PlainText
    , FormUrlEncoded
    , OctetStream

    -- * Building your own Content-Type
    , Accept(..)
    , MimeRender(..)
    , MimeUnrender(..)

    -- * NoContent
    , NoContent(..)

    -- * Internal
    , AcceptHeader(..)
    , AllCTRender(..)
    , AllCTUnrender(..)
    , AllMime(..)
    , AllMimeRender(..)
    , AllMimeUnrender(..)
    , FromFormUrlEncoded(..)
    , ToFormUrlEncoded(..)
    , eitherDecodeLenient
    , canHandleAcceptH
    ) where

#if !MIN_VERSION_base(4,8,0)
import           Control.Applicative              ((*>), (<*))
#endif
import           Control.Arrow                    (left)
import           Control.Monad
import           Data.Aeson                       (FromJSON(..), ToJSON(..), encode)
import           Data.Aeson.Parser                (value)
import           Data.Aeson.Types                 (parseEither)
import           Data.Attoparsec.ByteString.Char8 (endOfInput, parseOnly,
                                                   skipSpace, (<?>))
import qualified Data.ByteString                  as BS
import           Data.ByteString.Lazy             (ByteString, fromStrict,
                                                   toStrict)
import qualified Data.ByteString.Lazy             as B
import qualified Data.ByteString.Lazy.Char8       as BC
import           Data.Maybe                       (isJust)
import           Data.Monoid
import           Data.String.Conversions          (cs)
import qualified Data.Text                        as TextS
import qualified Data.Text.Encoding               as TextS
import qualified Data.Text.Lazy                   as TextL
import qualified Data.Text.Lazy.Encoding          as TextL
import           Data.Typeable
import           GHC.Generics                     (Generic)
import qualified Network.HTTP.Media               as M
import           Network.URI                      (escapeURIString,
                                                   isUnreserved, unEscapeString)

-- * Provided content types
data JSON deriving Typeable
data PlainText deriving Typeable
data FormUrlEncoded deriving Typeable
data OctetStream deriving Typeable

-- * Accept class

-- | Instances of 'Accept' represent mimetypes. They are used for matching
-- against the @Accept@ HTTP header of the request, and for setting the
-- @Content-Type@ header of the response
--
-- Example:
--
-- >>> import Network.HTTP.Media ((//), (/:))
-- >>> data HTML
-- >>> :{
--instance Accept HTML where
--    contentType _ = "text" // "html" /: ("charset", "utf-8")
-- :}
--
class Accept ctype where
    contentType   :: Proxy ctype -> M.MediaType

-- | @application/json@
instance Accept JSON where
    contentType _ = "application" M.// "json"

-- | @application/x-www-form-urlencoded@
instance Accept FormUrlEncoded where
    contentType _ = "application" M.// "x-www-form-urlencoded"

-- | @text/plain;charset=utf-8@
instance Accept PlainText where
    contentType _ = "text" M.// "plain" M./: ("charset", "utf-8")

-- | @application/octet-stream@
instance Accept OctetStream where
    contentType _ = "application" M.// "octet-stream"

newtype AcceptHeader = AcceptHeader BS.ByteString
    deriving (Eq, Show, Read, Typeable, Generic)

-- * Render (serializing)

-- | Instantiate this class to register a way of serializing a type based
-- on the @Accept@ header.
--
-- Example:
--
-- > data MyContentType
-- >
-- > instance Accept MyContentType where
-- >    contentType _ = "example" // "prs.me.mine" /: ("charset", "utf-8")
-- >
-- > instance Show a => MimeRender MyContentType where
-- >    mimeRender _ val = pack ("This is MINE! " ++ show val)
-- >
-- > type MyAPI = "path" :> Get '[MyContentType] Int
--
class Accept ctype => MimeRender ctype a where
    mimeRender  :: Proxy ctype -> a -> ByteString

class (AllMime list) => AllCTRender (list :: [*]) a where
    -- If the Accept header can be matched, returns (Just) a tuple of the
    -- Content-Type and response (serialization of @a@ into the appropriate
    -- mimetype).
    handleAcceptH :: Proxy list -> AcceptHeader -> a -> Maybe (ByteString, ByteString)

<<<<<<< HEAD
instance
#if MIN_VERSION_base(4,8,0)
         {-# OVERLAPPABLE #-}
#endif
=======
instance OVERLAPPABLE_
>>>>>>> eafc5d33
         (AllMimeRender (ct ': cts) a) => AllCTRender (ct ': cts) a where
    handleAcceptH _ (AcceptHeader accept) val = M.mapAcceptMedia lkup accept
      where pctyps = Proxy :: Proxy (ct ': cts)
            amrs = allMimeRender pctyps val
            lkup = fmap (\(a,b) -> (a, (fromStrict $ M.renderHeader a, b))) amrs

--------------------------------------------------------------------------
-- * Unrender

-- | Instantiate this class to register a way of deserializing a type based
-- on the request's @Content-Type@ header.
--
-- >>> import Network.HTTP.Media hiding (Accept)
-- >>> import qualified Data.ByteString.Lazy.Char8 as BSC
-- >>> data MyContentType = MyContentType String
--
-- >>> :{
--instance Accept MyContentType where
--    contentType _ = "example" // "prs.me.mine" /: ("charset", "utf-8")
-- :}
--
-- >>> :{
--instance Read a => MimeUnrender MyContentType a where
--    mimeUnrender _ bs = case BSC.take 12 bs of
--      "MyContentType" -> return . read . BSC.unpack $ BSC.drop 12 bs
--      _ -> Left "didn't start with the magic incantation"
-- :}
--
-- >>> type MyAPI = "path" :> ReqBody '[MyContentType] Int :> Get '[JSON] Int
--
class Accept ctype => MimeUnrender ctype a where
    mimeUnrender :: Proxy ctype -> ByteString -> Either String a

class AllCTUnrender (list :: [*]) a where
    handleCTypeH :: Proxy list
                 -> ByteString     -- Content-Type header
                 -> ByteString     -- Request body
                 -> Maybe (Either String a)

instance ( AllMimeUnrender ctyps a ) => AllCTUnrender ctyps a where
    handleCTypeH _ ctypeH body = M.mapContentMedia lkup (cs ctypeH)
      where lkup = allMimeUnrender (Proxy :: Proxy ctyps) body

--------------------------------------------------------------------------
-- * Utils (Internal)

class AllMime (list :: [*]) where
    allMime :: Proxy list -> [M.MediaType]

instance AllMime '[] where
    allMime _ = []

instance (Accept ctyp, AllMime ctyps) => AllMime (ctyp ': ctyps) where
    allMime _ = (contentType pctyp):allMime pctyps
      where pctyp  = Proxy :: Proxy ctyp
            pctyps = Proxy :: Proxy ctyps

canHandleAcceptH :: AllMime list => Proxy list -> AcceptHeader -> Bool
canHandleAcceptH p (AcceptHeader h ) = isJust $ M.matchAccept (allMime p) h

--------------------------------------------------------------------------
-- Check that all elements of list are instances of MimeRender
--------------------------------------------------------------------------
class (AllMime list) => AllMimeRender (list :: [*]) a where
    allMimeRender :: Proxy list
                  -> a                              -- value to serialize
                  -> [(M.MediaType, ByteString)]    -- content-types/response pairs

instance OVERLAPPABLE_ ( MimeRender ctyp a ) => AllMimeRender '[ctyp] a where
    allMimeRender _ a = [(contentType pctyp, mimeRender pctyp a)]
        where pctyp = Proxy :: Proxy ctyp

instance OVERLAPPABLE_
         ( MimeRender ctyp a
         , AllMimeRender (ctyp' ': ctyps) a
         ) => AllMimeRender (ctyp ': ctyp' ': ctyps) a where
    allMimeRender _ a = (contentType pctyp, mimeRender pctyp a)
                       :(allMimeRender pctyps a)
        where pctyp = Proxy :: Proxy ctyp
              pctyps = Proxy :: Proxy (ctyp' ': ctyps)

<<<<<<< HEAD
=======

-- Ideally we would like to declare a 'MimeRender a NoContent' instance, and
-- then this would be taken care of. However there is no more specific instance
-- between that and 'MimeRender JSON a', so we do this instead
instance OVERLAPPING_ ( Accept ctyp ) => AllMimeRender '[ctyp] NoContent where
    allMimeRender _ _ = [(contentType pctyp, "")]
      where pctyp = Proxy :: Proxy ctyp

instance OVERLAPPING_
         ( AllMime (ctyp ': ctyp' ': ctyps)
         ) => AllMimeRender (ctyp ': ctyp' ': ctyps) NoContent where
    allMimeRender p _ = zip (allMime p) (repeat "")

>>>>>>> eafc5d33
--------------------------------------------------------------------------
-- Check that all elements of list are instances of MimeUnrender
--------------------------------------------------------------------------
class (AllMime list) => AllMimeUnrender (list :: [*]) a where
    allMimeUnrender :: Proxy list
                    -> ByteString
                    -> [(M.MediaType, Either String a)]

instance AllMimeUnrender '[] a where
    allMimeUnrender _ _ = []

instance ( MimeUnrender ctyp a
         , AllMimeUnrender ctyps a
         ) => AllMimeUnrender (ctyp ': ctyps) a where
    allMimeUnrender _ val = (contentType pctyp, mimeUnrender pctyp val)
                           :(allMimeUnrender pctyps val)
        where pctyp = Proxy :: Proxy ctyp
              pctyps = Proxy :: Proxy ctyps

--------------------------------------------------------------------------
-- * MimeRender Instances

-- | `encode`
<<<<<<< HEAD
instance
#if MIN_VERSION_base(4,8,0)
         {-# OVERLAPPABLE #-}
#endif
=======
instance OVERLAPPABLE_
>>>>>>> eafc5d33
         ToJSON a => MimeRender JSON a where
    mimeRender _ = encode

-- | @encodeFormUrlEncoded . toFormUrlEncoded@
-- Note that the @mimeUnrender p (mimeRender p x) == Right x@ law only
-- holds if every element of x is non-null (i.e., not @("", "")@)
<<<<<<< HEAD
instance
#if MIN_VERSION_base(4,8,0)
         {-# OVERLAPPABLE #-}
#endif
=======
instance OVERLAPPABLE_
>>>>>>> eafc5d33
         ToFormUrlEncoded a => MimeRender FormUrlEncoded a where
    mimeRender _ = encodeFormUrlEncoded . toFormUrlEncoded

-- | `TextL.encodeUtf8`
instance MimeRender PlainText TextL.Text where
    mimeRender _ = TextL.encodeUtf8

-- | @fromStrict . TextS.encodeUtf8@
instance MimeRender PlainText TextS.Text where
    mimeRender _ = fromStrict . TextS.encodeUtf8

-- | @BC.pack@
instance MimeRender PlainText String where
    mimeRender _ = BC.pack

-- | @id@
instance MimeRender OctetStream ByteString where
    mimeRender _ = id

-- | `fromStrict`
instance MimeRender OctetStream BS.ByteString where
    mimeRender _ = fromStrict

<<<<<<< HEAD
instance
#if MIN_VERSION_base(4,8,0)
         {-# OVERLAPPING #-}
#endif
         MimeRender JSON () where
    mimeRender _ _ = ""

instance
#if MIN_VERSION_base(4,8,0)
         {-# OVERLAPPING #-}
#endif
         MimeRender PlainText () where
    mimeRender _ _ = ""

instance
#if MIN_VERSION_base(4,8,0)
         {-# OVERLAPPING #-}
#endif
         MimeRender OctetStream () where
    mimeRender _ _ = ""
=======
-- | A type for responses without content-body.
data NoContent = NoContent
  deriving (Show, Eq, Read)

>>>>>>> eafc5d33

--------------------------------------------------------------------------
-- * MimeUnrender Instances

-- | Like 'Data.Aeson.eitherDecode' but allows all JSON values instead of just
-- objects and arrays.
--
-- Will handle trailing whitespace, but not trailing junk. ie.
--
-- >>> eitherDecodeLenient "1 " :: Either String Int
-- Right 1
--
-- >>> eitherDecodeLenient "1 junk" :: Either String Int
-- Left "trailing junk after valid JSON: endOfInput"
eitherDecodeLenient :: FromJSON a => ByteString -> Either String a
eitherDecodeLenient input =
    parseOnly parser (cs input) >>= parseEither parseJSON
  where
    parser = skipSpace
          *> Data.Aeson.Parser.value
          <* skipSpace
          <* (endOfInput <?> "trailing junk after valid JSON")

-- | `eitherDecode`
instance FromJSON a => MimeUnrender JSON a where
    mimeUnrender _ = eitherDecodeLenient

-- | @decodeFormUrlEncoded >=> fromFormUrlEncoded@
-- Note that the @mimeUnrender p (mimeRender p x) == Right x@ law only
-- holds if every element of x is non-null (i.e., not @("", "")@)
instance FromFormUrlEncoded a => MimeUnrender FormUrlEncoded a where
    mimeUnrender _ = decodeFormUrlEncoded >=> fromFormUrlEncoded

-- | @left show . TextL.decodeUtf8'@
instance MimeUnrender PlainText TextL.Text where
    mimeUnrender _ = left show . TextL.decodeUtf8'

-- | @left show . TextS.decodeUtf8' . toStrict@
instance MimeUnrender PlainText TextS.Text where
    mimeUnrender _ = left show . TextS.decodeUtf8' . toStrict

-- | @Right . BC.unpack@
instance MimeUnrender PlainText String where
    mimeUnrender _ = Right . BC.unpack

-- | @Right . id@
instance MimeUnrender OctetStream ByteString where
    mimeUnrender _ = Right . id

-- | @Right . toStrict@
instance MimeUnrender OctetStream BS.ByteString where
    mimeUnrender _ = Right . toStrict


--------------------------------------------------------------------------
-- * FormUrlEncoded

-- | A type that can be converted to @application/x-www-form-urlencoded@
class ToFormUrlEncoded a where
  toFormUrlEncoded :: a -> [(TextS.Text, TextS.Text)]

instance ToFormUrlEncoded [(TextS.Text, TextS.Text)] where
  toFormUrlEncoded = id

-- | A type that can be converted from @application/x-www-form-urlencoded@,
-- with the possibility of failure.
class FromFormUrlEncoded a where
  fromFormUrlEncoded :: [(TextS.Text, TextS.Text)] -> Either String a

instance FromFormUrlEncoded [(TextS.Text, TextS.Text)] where
  fromFormUrlEncoded = return

encodeFormUrlEncoded :: [(TextS.Text, TextS.Text)] -> ByteString
encodeFormUrlEncoded xs =
    let escape :: TextS.Text -> ByteString
        escape = cs . escapeURIString isUnreserved . cs
        encodePair :: (TextS.Text, TextS.Text) -> ByteString
        encodePair (k, "") = escape k
        encodePair (k, v) = escape k <> "=" <> escape v
    in B.intercalate "&" $ map encodePair xs

decodeFormUrlEncoded :: ByteString -> Either String [(TextS.Text, TextS.Text)]
decodeFormUrlEncoded "" = return []
decodeFormUrlEncoded q = do
    let xs :: [TextS.Text]
        xs = TextS.splitOn "&" . cs $ q
        parsePair :: TextS.Text -> Either String (TextS.Text, TextS.Text)
        parsePair p =
            case TextS.splitOn "=" p of
                [k,v] -> return ( unescape k
                                , unescape v
                                )
                [k] -> return ( unescape k, "" )
                _ -> Left $ "not a valid pair: " <> cs p
        unescape :: TextS.Text -> TextS.Text
        unescape = cs . unEscapeString . cs . TextS.intercalate "%20" . TextS.splitOn "+"
    mapM parsePair xs

-- $setup
-- >>> import Servant.API
-- >>> import Data.Aeson
-- >>> import Data.Text
-- >>> data Book
-- >>> instance ToJSON Book where { toJSON = undefined }<|MERGE_RESOLUTION|>--- conflicted
+++ resolved
@@ -172,14 +172,7 @@
     -- mimetype).
     handleAcceptH :: Proxy list -> AcceptHeader -> a -> Maybe (ByteString, ByteString)
 
-<<<<<<< HEAD
-instance
-#if MIN_VERSION_base(4,8,0)
-         {-# OVERLAPPABLE #-}
-#endif
-=======
 instance OVERLAPPABLE_
->>>>>>> eafc5d33
          (AllMimeRender (ct ': cts) a) => AllCTRender (ct ': cts) a where
     handleAcceptH _ (AcceptHeader accept) val = M.mapAcceptMedia lkup accept
       where pctyps = Proxy :: Proxy (ct ': cts)
@@ -261,9 +254,6 @@
         where pctyp = Proxy :: Proxy ctyp
               pctyps = Proxy :: Proxy (ctyp' ': ctyps)
 
-<<<<<<< HEAD
-=======
-
 -- Ideally we would like to declare a 'MimeRender a NoContent' instance, and
 -- then this would be taken care of. However there is no more specific instance
 -- between that and 'MimeRender JSON a', so we do this instead
@@ -276,7 +266,6 @@
          ) => AllMimeRender (ctyp ': ctyp' ': ctyps) NoContent where
     allMimeRender p _ = zip (allMime p) (repeat "")
 
->>>>>>> eafc5d33
 --------------------------------------------------------------------------
 -- Check that all elements of list are instances of MimeUnrender
 --------------------------------------------------------------------------
@@ -300,28 +289,14 @@
 -- * MimeRender Instances
 
 -- | `encode`
-<<<<<<< HEAD
-instance
-#if MIN_VERSION_base(4,8,0)
-         {-# OVERLAPPABLE #-}
-#endif
-=======
 instance OVERLAPPABLE_
->>>>>>> eafc5d33
          ToJSON a => MimeRender JSON a where
     mimeRender _ = encode
 
 -- | @encodeFormUrlEncoded . toFormUrlEncoded@
 -- Note that the @mimeUnrender p (mimeRender p x) == Right x@ law only
 -- holds if every element of x is non-null (i.e., not @("", "")@)
-<<<<<<< HEAD
-instance
-#if MIN_VERSION_base(4,8,0)
-         {-# OVERLAPPABLE #-}
-#endif
-=======
 instance OVERLAPPABLE_
->>>>>>> eafc5d33
          ToFormUrlEncoded a => MimeRender FormUrlEncoded a where
     mimeRender _ = encodeFormUrlEncoded . toFormUrlEncoded
 
@@ -345,33 +320,9 @@
 instance MimeRender OctetStream BS.ByteString where
     mimeRender _ = fromStrict
 
-<<<<<<< HEAD
-instance
-#if MIN_VERSION_base(4,8,0)
-         {-# OVERLAPPING #-}
-#endif
-         MimeRender JSON () where
-    mimeRender _ _ = ""
-
-instance
-#if MIN_VERSION_base(4,8,0)
-         {-# OVERLAPPING #-}
-#endif
-         MimeRender PlainText () where
-    mimeRender _ _ = ""
-
-instance
-#if MIN_VERSION_base(4,8,0)
-         {-# OVERLAPPING #-}
-#endif
-         MimeRender OctetStream () where
-    mimeRender _ _ = ""
-=======
 -- | A type for responses without content-body.
 data NoContent = NoContent
   deriving (Show, Eq, Read)
-
->>>>>>> eafc5d33
 
 --------------------------------------------------------------------------
 -- * MimeUnrender Instances
