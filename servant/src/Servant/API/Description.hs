{-# LANGUAGE DataKinds #-}
{-# LANGUAGE DeriveDataTypeable #-}
{-# LANGUAGE FlexibleContexts #-}
{-# LANGUAGE PolyKinds #-}
{-# LANGUAGE ScopedTypeVariables #-}
{-# LANGUAGE TypeFamilies #-}
{-# LANGUAGE TypeOperators #-}
{-# OPTIONS_HADDOCK not-home #-}

module Servant.API.Description
  ( -- * Combinators
    Description
  , Summary

    -- * Used as modifiers
  , FoldDescription
  , FoldDescription'
  , reflectDescription
  )
where

import Data.Kind (Type)
import Data.Proxy (Proxy (..))
import Data.Typeable (Typeable)
import GHC.TypeLits (KnownSymbol, Symbol, symbolVal)

-- | Add a short summary for (part of) API.
--
-- Example:
--
-- >>> type MyApi = Summary "Get book by ISBN." :> "books" :> Capture "isbn" Text :> Get '[JSON] Book
data Summary (sym :: Symbol)
  deriving (Typeable)

-- | Add more verbose description for (part of) API.
--
-- Example:
--
-- >>> :{
-- type MyApi = Description
<<<<<<< HEAD
--  "This comment is visible in multiple Servant interpretations \
--  \and can be really long if necessary. \
--  \Haskell multiline String support is not perfect \
--  \but it's still very readable."
-- :> Get '[JSON] Book
=======
--   "This comment is visible in multiple Servant interpretations \
--   \and can be really long if necessary. \
--   \Haskell multiline String support is not perfect \
--   \but it's still very readable."
--   :> Get '[JSON] Book
>>>>>>> bac8d0a6
-- :}
data Description (sym :: Symbol)
  deriving (Typeable)

-- | Fold list of modifiers to extract description as a type-level String.
--
-- >>> :kind! FoldDescription '[]
-- FoldDescription '[] :: Symbol
-- = ""
--
-- >>> :kind! FoldDescription '[Required, Description "foobar", Lenient]
-- FoldDescription '[Required, Description "foobar", Lenient] :: Symbol
-- = "foobar"
type FoldDescription mods = FoldDescription' "" mods

-- | Implementation of 'FoldDescription'.
type family FoldDescription' (acc :: Symbol) (mods :: [Type]) :: Symbol where
  FoldDescription' acc '[] = acc
  FoldDescription' acc (Description desc ': mods) = FoldDescription' desc mods
  FoldDescription' acc (mod ': mods) = FoldDescription' acc mods

-- | Reflect description to the term level.
--
-- >>> reflectDescription (Proxy :: Proxy '[Required, Description "foobar", Lenient])
-- "foobar"
reflectDescription :: forall mods. KnownSymbol (FoldDescription mods) => Proxy mods -> String
reflectDescription _ = symbolVal (Proxy :: Proxy (FoldDescription mods))

-- $setup
-- >>> import Servant.API
-- >>> import Data.Aeson
-- >>> import Data.Text
-- >>> data Book
-- >>> instance ToJSON Book where { toJSON = undefined }
-- >>> data SourceFile
-- >>> instance ToJSON SourceFile where { toJSON = undefined }<|MERGE_RESOLUTION|>--- conflicted
+++ resolved
@@ -38,19 +38,11 @@
 --
 -- >>> :{
 -- type MyApi = Description
-<<<<<<< HEAD
---  "This comment is visible in multiple Servant interpretations \
---  \and can be really long if necessary. \
---  \Haskell multiline String support is not perfect \
---  \but it's still very readable."
--- :> Get '[JSON] Book
-=======
 --   "This comment is visible in multiple Servant interpretations \
 --   \and can be really long if necessary. \
 --   \Haskell multiline String support is not perfect \
 --   \but it's still very readable."
 --   :> Get '[JSON] Book
->>>>>>> bac8d0a6
 -- :}
 data Description (sym :: Symbol)
   deriving (Typeable)
