module Servant.API (

  -- * Combinators
  module Servant.API.Sub,
  -- | Type-level combinator for expressing subrouting: @':>'@
  module Servant.API.Alternative,
  -- | Type-level combinator for alternative endpoints: @':<|>'@

  -- * Accessing information from the request
  module Servant.API.Capture,
  -- | Capturing parts of the url path as parsed values: @'Capture'@
  module Servant.API.Header,
  -- | Retrieving specific headers from the request
  module Servant.API.HttpVersion,
  -- | Retrieving the HTTP version of the request
  module Servant.API.QueryParam,
  -- | Retrieving parameters from the query string of the 'URI': @'QueryParam'@
  module Servant.API.ReqBody,
  -- | Accessing the request body as a JSON-encoded type: @'ReqBody'@
  module Servant.API.RemoteHost,
  -- | Retrieving the IP of the client
  module Servant.API.IsSecure,
  -- | Is the request made through HTTPS?
  module Servant.API.Vault,
  -- | Access the location for arbitrary data to be shared by applications and middleware

  -- * Actual endpoints, distinguished by HTTP method
  module Servant.API.Verbs,

  -- * Content Types
  module Servant.API.ContentTypes,
  -- | Serializing and deserializing types based on @Accept@ and
  -- @Content-Type@ headers.

  -- * Response Headers
  module Servant.API.ResponseHeaders,

  -- * Authentication
  module Servant.API.Auth,

  -- * Untyped endpoints
  module Servant.API.Raw,
  -- | Plugging in a wai 'Network.Wai.Application', serving directories

  -- * FromHttpApiData and ToHttpApiData
  module Web.HttpApiData,
  -- | Classes and instances for types that can be converted to and from HTTP API data.

  -- * Utilities
  module Servant.Utils.Links,
  -- | Type-safe internal URIs
  ) where

import           Servant.API.Alternative     ((:<|>) (..))
import           Servant.API.Auth            (BasicAuth, AuthProtect)
import           Servant.API.Capture         (Capture)
import           Servant.API.ContentTypes    (Accept (..), FormUrlEncoded,
                                              FromFormUrlEncoded (..), JSON,
                                              MimeRender (..), NoContent (NoContent),
                                              MimeUnrender (..), OctetStream,
                                              PlainText, ToFormUrlEncoded (..))
import           Servant.API.Header          (Header (..))
import           Servant.API.HttpVersion     (HttpVersion (..))
import           Servant.API.IsSecure        (IsSecure (..))
import           Servant.API.QueryParam      (QueryFlag, QueryParam,
                                              QueryParams)
import           Servant.API.Raw             (Raw)
import           Servant.API.RemoteHost      (RemoteHost)
import           Servant.API.ReqBody         (ReqBody)
import           Servant.API.ResponseHeaders (AddHeader (addHeader),
                                              BuildHeadersTo (buildHeadersTo),
                                              GetHeaders (getHeaders),
                                              HList (..), Headers (..),
                                              getHeadersHList, getResponse)
import           Servant.API.Sub             ((:>))
import           Servant.API.Vault           (Vault)
<<<<<<< HEAD
import           Servant.API.Verbs           (Delete, Get, Patch, Post, Put,
                                              ReflectMethod (reflectMethod),
                                              Verb)
=======
import           Servant.API.Verbs           (PostCreated, Delete, DeleteAccepted,
                                              DeleteNoContent,
                                              DeleteNonAuthoritative, Get,
                                              GetAccepted, GetNoContent,
                                              GetNonAuthoritative,
                                              GetPartialContent,
                                              GetResetContent,
                                              Patch,
                                              PatchAccepted, PatchNoContent,
                                              PatchNoContent,
                                              PatchNonAuthoritative, Post,
                                              PostAccepted, PostNoContent,
                                              PostNonAuthoritative,
                                              PostResetContent, Put,
                                              PutAccepted, PutNoContent,
                                              PutNoContent, PutNonAuthoritative,
                                              ReflectMethod (reflectMethod),
                                              Verb, StdMethod(..))
>>>>>>> eafc5d33
import           Servant.Utils.Links         (HasLink (..), IsElem, IsElem',
                                              URI (..), safeLink)
import           Web.HttpApiData             (FromHttpApiData (..),
                                              ToHttpApiData (..))<|MERGE_RESOLUTION|>--- conflicted
+++ resolved
@@ -74,11 +74,6 @@
                                               getHeadersHList, getResponse)
 import           Servant.API.Sub             ((:>))
 import           Servant.API.Vault           (Vault)
-<<<<<<< HEAD
-import           Servant.API.Verbs           (Delete, Get, Patch, Post, Put,
-                                              ReflectMethod (reflectMethod),
-                                              Verb)
-=======
 import           Servant.API.Verbs           (PostCreated, Delete, DeleteAccepted,
                                               DeleteNoContent,
                                               DeleteNonAuthoritative, Get,
@@ -97,7 +92,6 @@
                                               PutNoContent, PutNonAuthoritative,
                                               ReflectMethod (reflectMethod),
                                               Verb, StdMethod(..))
->>>>>>> eafc5d33
 import           Servant.Utils.Links         (HasLink (..), IsElem, IsElem',
                                               URI (..), safeLink)
 import           Web.HttpApiData             (FromHttpApiData (..),
