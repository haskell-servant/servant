module Servant.API (

  -- * Combinators
  module Servant.API.Sub,
  -- | Type-level combinator for expressing subrouting: @':>'@
  module Servant.API.Alternative,
  -- | Type-level combinator for alternative endpoints: @':<|>'@

  -- * Accessing information from the request
  module Servant.API.Capture,
  -- | Capturing parts of the url path as parsed values: @'Capture'@ and @'CaptureAll'@
  module Servant.API.Header,
  -- | Retrieving specific headers from the request
  module Servant.API.HttpVersion,
  -- | Retrieving the HTTP version of the request
  module Servant.API.QueryParam,
  -- | Retrieving parameters from the query string of the 'URI': @'QueryParam'@
  module Servant.API.ReqBody,
  -- | Accessing the request body as a JSON-encoded type: @'ReqBody'@
  module Servant.API.RemoteHost,
  -- | Retrieving the IP of the client
  module Servant.API.IsSecure,
  -- | Is the request made through HTTPS?
  module Servant.API.Vault,
  -- | Access the location for arbitrary data to be shared by applications and middleware
  module Servant.API.WithNamedContext,
  -- | Access context entries in combinators in servant-server
<<<<<<< HEAD
=======
  module Servant.API.Times,
  -- | Capturing dates and times in URLs and params with specified formats.
>>>>>>> 32fa3490

  -- * Actual endpoints, distinguished by HTTP method
  module Servant.API.Verbs,

  -- * Authentication
  module Servant.API.BasicAuth,

  -- * Content Types
  module Servant.API.ContentTypes,
  -- | Serializing and deserializing types based on @Accept@ and
  -- @Content-Type@ headers.

  -- * Response Headers
  module Servant.API.ResponseHeaders,

  -- * Untyped endpoints
  module Servant.API.Raw,
  -- | Plugging in a wai 'Network.Wai.Application', serving directories

  -- * FromHttpApiData and ToHttpApiData
  module Web.HttpApiData,
  -- | Classes and instances for types that can be converted to and from HTTP API data.


  -- * Experimental modules
  module Servant.API.Experimental.Auth,
  -- | General Authentication

  -- * Utilities
  module Servant.Utils.Links,
  -- | Type-safe internal URIs
  ) where

import           Servant.API.Alternative     ((:<|>) (..))
import           Servant.API.BasicAuth       (BasicAuth,BasicAuthData(..))
import           Servant.API.Capture         (Capture, CaptureAll)
import           Servant.API.ContentTypes    (Accept (..), FormUrlEncoded,
                                              FromFormUrlEncoded (..), JSON,
                                              MimeRender (..), NoContent (NoContent),
                                              MimeUnrender (..), OctetStream,
                                              PlainText, ToFormUrlEncoded (..))
import           Servant.API.Experimental.Auth (AuthProtect)
import           Servant.API.Header          (Header (..))
import           Servant.API.HttpVersion     (HttpVersion (..))
import           Servant.API.IsSecure        (IsSecure (..))
import           Servant.API.QueryParam      (QueryFlag, QueryParam,
                                              QueryParams)
import           Servant.API.Raw             (Raw)
import           Servant.API.RemoteHost      (RemoteHost)
import           Servant.API.ReqBody         (ReqBody)
import           Servant.API.ResponseHeaders (AddHeader (addHeader),
                                              BuildHeadersTo (buildHeadersTo),
                                              GetHeaders (getHeaders),
                                              HList (..), Headers (..),
                                              getHeadersHList, getResponse)
import           Servant.API.Sub             ((:>))
import           Servant.API.Times           (FTime(..), getFormat, renderFTime, parseFTime)
import           Servant.API.Vault           (Vault)
import           Servant.API.Verbs           (PostCreated, Delete, DeleteAccepted,
                                              DeleteNoContent,
                                              DeleteNonAuthoritative, Get,
                                              GetAccepted, GetNoContent,
                                              GetNonAuthoritative,
                                              GetPartialContent,
                                              GetResetContent,
                                              Patch,
                                              PatchAccepted, PatchNoContent,
                                              PatchNoContent,
                                              PatchNonAuthoritative, Post,
                                              PostAccepted, PostNoContent,
                                              PostNonAuthoritative,
                                              PostResetContent, Put,
                                              PutAccepted, PutNoContent,
                                              PutNoContent, PutNonAuthoritative,
                                              ReflectMethod (reflectMethod),
                                              Verb, StdMethod(..))
import           Servant.API.WithNamedContext (WithNamedContext)
import           Servant.Utils.Links         (HasLink (..), IsElem, IsElem',
                                              URI (..), safeLink)
import           Web.HttpApiData             (FromHttpApiData (..),
                                              ToHttpApiData (..))<|MERGE_RESOLUTION|>--- conflicted
+++ resolved
@@ -25,11 +25,8 @@
   -- | Access the location for arbitrary data to be shared by applications and middleware
   module Servant.API.WithNamedContext,
   -- | Access context entries in combinators in servant-server
-<<<<<<< HEAD
-=======
   module Servant.API.Times,
   -- | Capturing dates and times in URLs and params with specified formats.
->>>>>>> 32fa3490
 
   -- * Actual endpoints, distinguished by HTTP method
   module Servant.API.Verbs,
