next
----
<<<<<<< HEAD
* BACKWARDS INCOMPATIBLE replace use of `ToFromByteString` with `To/FromHttpApiData` for `GetHeaders/BuildHeadersTo`
* Add Servant.API.Times for parsing times with a format specified in their type.
=======
* Added Eq, Show, Read, Generic and Ord instances to IsSecure
>>>>>>> 7f208c7f

0.8.1
----

* Add `CaptureAll` combinator. Captures all of the remaining segments in a URL.

0.8
---

* Minor fixes, documentation changes and cabal tweaks

0.7.1
-----

* Add module `Servant.Utils.Enter` (https://github.com/haskell-servant/servant/pull/478)
* Allow to set the same header multiple times in responses.

0.5
---

* Add `WithNamedConfig` combinator.
* Add `HttpVersion`, `IsSecure`, `RemoteHost` and `Vault` combinators
* Fix safeLink, so Header is not in fact required.
* Add more instances for (:<|>)
* Use `http-api-data` instead of `Servant.Common.Text`
* Remove matrix params.
* Add PlainText String MimeRender and MimeUnrender instances.
* Add new `Verbs` combinator, and make all existing and new verb combinators
type synonyms of it.
* Add `BasicAuth` combinator to support Basic authentication
* Add generalized authentication support

0.4.2
-----
* Fix missing cases for `Patch` in `safeLink`

0.4.1
-----
* Allow whitespace after parsing JSON
* Stricter matching for `safeLink` for `Capture`

0.4
---
* `Delete` now is like `Get`, `Post`, `Put`, and `Patch` and returns a response body
* Multiple content-type/accept support for all the relevant combinators
* Provide *JSON*, *PlainText*, *OctetStream* and *FormUrlEncoded* content types out of the box
* Type-safe link generation to API endpoints
* Support for the PATCH HTTP method
* Removed the home-made QuasiQuote for writing API types in a more human-friendly format until we come up with a better design for it
* Make most if not all of the haddock code examples run through doctest
* Some general code cleanup
* Add response headers<|MERGE_RESOLUTION|>--- conflicted
+++ resolved
@@ -1,11 +1,8 @@
 next
 ----
-<<<<<<< HEAD
 * BACKWARDS INCOMPATIBLE replace use of `ToFromByteString` with `To/FromHttpApiData` for `GetHeaders/BuildHeadersTo`
 * Add Servant.API.Times for parsing times with a format specified in their type.
-=======
 * Added Eq, Show, Read, Generic and Ord instances to IsSecure
->>>>>>> 7f208c7f
 
 0.8.1
 ----
