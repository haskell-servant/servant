--- conflicted
+++ resolved
@@ -1,12 +1,12 @@
+next
+----
+* BACKWARDS INCOMPATIBLE replace use of `ToFromByteString` with `To/FromHttpApiData` for `GetHeaders/BuildHeadersTo`
+* Add Servant.API.Times for parsing times with a format specified in their type.
+
 0.8.1
 ----
 
 * Add `CaptureAll` combinator. Captures all of the remaining segments in a URL.
-<<<<<<< HEAD
-* Add Servant.API.Times for parsing times with a format specified in their type.
-=======
-* BACKWARDS INCOMPATIBLE replace use of `ToFromByteString` with `To/FromHttpApiData` for `GetHeaders/BuildHeadersTo`
->>>>>>> 29af0bbd
 
 0.8
 ---
