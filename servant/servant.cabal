cabal-version:       2.2
name:                servant
version:             0.19.1

synopsis:            A family of combinators for defining webservices APIs
category:            Servant, Web
description:
  A family of combinators for defining webservices APIs and serving them
  .
  You can learn about the basics in the <http://docs.servant.dev/en/stable/tutorial/index.html tutorial>.
  .
  <https://github.com/haskell-servant/servant/blob/master/servant/CHANGELOG.md CHANGELOG>

homepage:            http://docs.servant.dev/
bug-reports:         http://github.com/haskell-servant/servant/issues
license:             BSD-3-Clause
license-file:        LICENSE
author:              Servant Contributors
maintainer:          haskell-servant-maintainers@googlegroups.com
copyright:           2014-2016 Zalora South East Asia Pte Ltd, 2016-2019 Servant Contributors
build-type:          Simple

tested-with: GHC ==8.6.5 || ==8.8.4 || ==8.10.2 || ==9.0.1
           , GHCJS ==8.6.0.1

extra-source-files:
  CHANGELOG.md

source-repository head
  type: git
  location: http://github.com/haskell-servant/servant.git

library
  exposed-modules:
    Servant.API
    Servant.API.Alternative
    Servant.API.BasicAuth
    Servant.API.Capture
    Servant.API.ContentTypes
    Servant.API.Description
    Servant.API.Empty
    Servant.API.Experimental.Auth
    Servant.API.Fragment
    Servant.API.Generic
    Servant.API.Header
    Servant.API.HttpVersion
    Servant.API.IsSecure
    Servant.API.Modifiers
    Servant.API.NamedRoutes
    Servant.API.QueryParam
    Servant.API.Raw
    Servant.API.RemoteHost
    Servant.API.ReqBody
    Servant.API.ResponseHeaders
    Servant.API.Status
    Servant.API.Stream
    Servant.API.Sub
    Servant.API.TypeErrors
    Servant.API.TypeLevel
    Servant.API.UVerb
    Servant.API.UVerb.Union
    Servant.API.Vault
    Servant.API.Verbs
    Servant.API.WithNamedContext

  -- Types
  exposed-modules:
    Servant.Types.SourceT

  -- Test stuff
  exposed-modules:
    Servant.Test.ComprehensiveAPI

  -- Safe links
  exposed-modules:
    Servant.Links

  -- Bundled with GHC: Lower bound to not force re-installs
  -- text and mtl are bundled starting with GHC-8.4
  --
  -- note: mtl lower bound is so low because of GHC-7.8
  build-depends:
      base                   >= 4.9      && < 4.18
    , bytestring             >= 0.10.8.1 && < 0.12
    , constraints            >= 0.2
    , mtl                    >= 2.2.2    && < 2.3
    , sop-core               >= 0.4.0.0  && < 0.6
    , transformers           >= 0.5.2.0  && < 0.6
    , text                   >= 1.2.3.0  && < 2.1


  -- We depend (heavily) on the API of these packages:
  -- i.e. re-export, or allow using without direct dependency
  build-depends:
<<<<<<< HEAD
      http-api-data          >= 0.4.1    && < 0.6
=======
      http-api-data          >= 0.4.1    && < 0.5.1
>>>>>>> 0fc6e395
    , singleton-bool         >= 0.1.4    && < 0.1.7

  -- Other dependencies: Lower bound around what is in the latest Stackage LTS.
  -- Here can be exceptions if we really need features from the newer versions.
  build-depends:
      base-compat            >= 0.10.5   && < 0.13
    , aeson                  >= 1.4.1.0  && < 3
    , attoparsec             >= 0.13.2.2 && < 0.15
    , bifunctors             >= 5.5.3    && < 5.6
    , case-insensitive       >= 1.2.0.11 && < 1.3
    , deepseq                >= 1.4.2.0  && < 1.5
    , http-media             >= 0.7.1.3  && < 0.9
    , http-types             >= 0.12.2   && < 0.13
    , mmorph                 >= 1.1.2    && < 1.3
    , network-uri            >= 2.6.1.0  && < 2.7
    , QuickCheck             >= 2.12.6.1 && < 2.15
    , string-conversions     >= 0.4.0.1  && < 0.5
    , tagged                 >= 0.8.6    && < 0.9
    , vault                  >= 0.3.1.2  && < 0.4

  hs-source-dirs: src
  default-language: Haskell2010
  other-extensions: AllowAmbiguousTypes
                  , CPP
                  , ConstraintKinds
                  , DataKinds
                  , DeriveDataTypeable
                  , DeriveGeneric
                  , ExplicitNamespaces
                  , FlexibleContexts
                  , FlexibleInstances
                  , FunctionalDependencies
                  , GADTs
                  , KindSignatures
                  , MultiParamTypeClasses
                  , OverloadedStrings
                  , PolyKinds
                  , RankNTypes
                  , ScopedTypeVariables
                  , TupleSections
                  , TypeFamilies
                  , TypeOperators
                  , UndecidableInstances

  ghc-options: -Wall -Wno-redundant-constraints

test-suite spec
  type: exitcode-stdio-1.0
  ghc-options: -Wall
  default-language: Haskell2010
  hs-source-dirs: test
  main-is: Spec.hs
  other-modules:
      Servant.API.ContentTypesSpec
      Servant.API.ResponseHeadersSpec
      Servant.API.StreamSpec
      Servant.LinksSpec

  -- Dependencies inherited from the library. No need to specify bounds.
  build-depends:
      base
    , base-compat
    , aeson
    , bytestring
    , http-media
    , mtl
    , servant
    , string-conversions
    , text
    , transformers

  -- Additional dependencies
  build-depends:
      hspec                >= 2.6.0    && < 2.10
    , QuickCheck           >= 2.12.6.1 && < 2.15
    , quickcheck-instances >= 0.3.19   && < 0.4

  build-tool-depends:
    hspec-discover:hspec-discover >= 2.6.0 && < 2.10<|MERGE_RESOLUTION|>--- conflicted
+++ resolved
@@ -92,11 +92,7 @@
   -- We depend (heavily) on the API of these packages:
   -- i.e. re-export, or allow using without direct dependency
   build-depends:
-<<<<<<< HEAD
       http-api-data          >= 0.4.1    && < 0.6
-=======
-      http-api-data          >= 0.4.1    && < 0.5.1
->>>>>>> 0fc6e395
     , singleton-bool         >= 0.1.4    && < 0.1.7
 
   -- Other dependencies: Lower bound around what is in the latest Stackage LTS.
